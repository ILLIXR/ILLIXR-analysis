from __future__ import annotations

"""Munges the data into human-readable outputs.

This should not take into account ILLIXR-specific information.
"""

import collections
<<<<<<< HEAD
import random
import contextlib
from enum import Enum
from pathlib import Path
import shutil
from typing import (
    Callable,
    Dict,
    Iterable,
    Iterator,
    List,
    Mapping,
    Any,
    Optional,
    Set,
    Tuple,
    TypeVar,
    Union,
)
import warnings
import itertools
import io
import gc

import anytree  # type: ignore
import yaml
import networkx as nx  # type: ignore
import numpy as np
import pygraphviz  # type: ignore
import pandas as pd  # type: ignore
from frozendict import frozendict
import charmonium.time_block as ch_time_block
from charmonium.cache import memoize, MemoizedGroup, Memoized
from tqdm import tqdm
import dask.bag
import dask
import multiprocessing

from .call_tree import DynamicFrame, StaticFrame, CallTree
from .util import clip, timeseries, histogram, write_dir, dict_concat, right_pad, summary_stats, chunker, second, omit, undefault_dict, capture_file

use_parallel = True

group = MemoizedGroup(size="40GiB", fine_grain_persistence=True)
=======
import gc
import warnings
from enum import Enum
from pathlib import Path
from typing import Any, Dict, Iterable, Iterator, List, Mapping, Optional, Set, Tuple

import anytree  # type: ignore
import charmonium.time_block as ch_time_block
import dask
import dask.bag
import networkx as nx  # type: ignore
import numpy as np
import pandas as pd  # type: ignore
import pygraphviz  # type: ignore
import yaml
from charmonium.cache import Memoized, MemoizedGroup
import charmonium.cache
from frozendict import frozendict

from .call_tree import CallTree, DynamicFrame, StaticFrame
from .util import (
    capture_file,
    clip,
    histogram,
    right_pad,
    second,
    summary_stats,
    timeseries,
    undefault_dict,
    write_dir,
)

use_parallel = True
use_memoize = False

memoize = charmonium.cache.memoize if use_memoize else (lambda **y: lambda x: x)
Memoized = charmonium.cache.Memoized if use_memoize else (lambda func, **y: lambda *args, **kwargs: func(*args, **kwargs))
delayed = dask.delayed if use_parallel else lambda x: x
compute = dask.compute if use_parallel else lambda *args: args


group = MemoizedGroup(size="40GiB", fine_grain_persistence=True, log_size=None)


def conditions2label(
    conditions: Mapping[str, Any], rev: bool = False, cpu: bool = True
) -> str:
    return "".join(
        [
            conditions["scheduler"],
            f"-{conditions['swap']}"
            if "swap" in conditions and conditions["scheduler"] == "dynamic"
            else "",
            f" (rev {conditions['hash']:08x})" if rev else "",
            f" {conditions['cpus']}x{conditions['cpu_freq']:.1f}GHz" if cpu else "",
            # f"-tw_cushion={conditions['timewarp_cushion']}" if "timewarp_cushion" in conditions and conditions["scheduler"] == "dynamic" else "",
        ]
    )


def dict_delayed(*keys):
    def decorator(func):
        def inner_func(*args, **kwargs):
            # delayed_key = func(*args, **kwargs)
            delayed_key = dask.delayed(func)(*args, **kwargs)
            if len(keys) == 0:
                return {func.__name__: delayed_key}
            elif len(keys) == 1:
                return {keys[0]: delayed_key}
            else:
                raise ValueError

        inner_func.__name__ = func.__name__
        return inner_func

    return decorator
>>>>>>> dbc0bcf4

def conditions2label(conditions: Mapping[str, Any], rev: bool = False, cpu: bool = True) -> str:
    return "".join([
        conditions["scheduler"],
        f"-{conditions['swap']}" if "swap" in conditions and conditions["scheduler"] == "dynamic" else "",
        f" (rev {conditions['hash']:08x})" if rev else "",
        f" {conditions['cpus']}x{conditions['cpu_freq']:.1f}GHz" if cpu else "",
    ])

<<<<<<< HEAD
def dict_delayed(*keys):
    def decorator(func):
        def inner_func(*args, **kwargs):
            # delayed_key = func(*args, **kwargs)
            delayed_key = dask.delayed(func)(*args, **kwargs)
            if len(keys) == 0:
                return {func.__name__: delayed_key}
            elif len(keys) == 1:
                return {keys[0]: delayed_key}
            else:
                raise ValueError
        inner_func.__name__ = func.__name__
        return inner_func
    return decorator

@memoize(verbose=False, group=group)
def gen_static_to_dynamic(call_trees: Mapping[int, CallTree]) -> Mapping[StaticFrame, List[DynamicFrame]]:
    static_to_dynamic: Mapping[StaticFrame, List[DynamicFrame]] = collections.defaultdict(list)
=======
@memoize(group=group)
def gen_static_to_dynamic(
    call_trees: Mapping[int, CallTree]
) -> Mapping[StaticFrame, List[DynamicFrame]]:
    static_to_dynamic: Mapping[
        StaticFrame, List[DynamicFrame]
    ] = collections.defaultdict(list)
>>>>>>> dbc0bcf4
    for tree in call_trees.values():
        for static_frame, dynamic_frames in tree.static_to_dynamic.items():
            static_to_dynamic[static_frame].extend(dynamic_frames)
    return dict(static_to_dynamic)

<<<<<<< HEAD
def gen_callgraph_plot(
        output_dir: Path,
        call_trees: Mapping[int, CallTree],
        static_to_dynamic: Mapping[StaticFrame, List[DynamicFrame]],
=======

def gen_callgraph_plot(
    output_dir: Path,
    call_trees: Mapping[int, CallTree],
    static_to_dynamic: Mapping[StaticFrame, List[DynamicFrame]],
>>>>>>> dbc0bcf4
) -> None:
    """Generate a visualization of the callgraph."""
    total_time = sum([tree.root.cpu_time for tree in call_trees.values()])
    cpu_timer_calls = sum([tree.calls for tree in call_trees.values()])
    cpu_timer_overhead = cpu_timer_calls * 400
    # cpu overhead estimate: {cpu_timer_overhead / 1e6:.1f}ms, total_time: {total_time / 1e6:.1f}ms, percent error: {cpu_timer_overhead / total_time * 100 if total_time != 0 else 0:.1f}%
    graphviz = pygraphviz.AGraph(strict=True, directed=True)

    for static_frame, dynamic_frames in static_to_dynamic.items():
<<<<<<< HEAD
        static_frame_time = sum(dynamic_frame.cpu_time for dynamic_frame in dynamic_frames)
=======
        static_frame_time = sum(
            dynamic_frame.cpu_time for dynamic_frame in dynamic_frames
        )
>>>>>>> dbc0bcf4
        node_weight = static_frame_time / total_time
        if True or static_frame.function_name not in {"get", "put"}:
            graphviz.add_node(
                id(static_frame),
                label=static_frame.plugin_function_topic(),
            )
            if static_frame.parent is not None:
                edge_weight = node_weight
                graphviz.add_edge(
                    id(static_frame.parent),
                    id(static_frame),
                    penwidth=clip((edge_weight) * 20, 0.1, 45),
                )

    dot_path = Path(output_dir / "callgraph.dot")
    img_path = output_dir / "callgraph.png"
    graphviz.write(dot_path)
    graphviz.draw(img_path, prog="dot")

<<<<<<< HEAD
def gen_compute_times(
        output_dir: Path,
        call_trees: Mapping[int, CallTree],
        static_to_dynamic: Mapping[StaticFrame, List[DynamicFrame]],
        conditions: Mapping[str, Any],
=======

def gen_compute_times(
    output_dir: Path,
    call_trees: Mapping[int, CallTree],
    static_to_dynamic: Mapping[StaticFrame, List[DynamicFrame]],
    conditions: Mapping[str, Any],
>>>>>>> dbc0bcf4
) -> Mapping[StaticFrame, Mapping[str, Any]]:
    top_level_fn_names = {
        "callback",
        "cam",
        "IMU",
        "load_camera_data",
        "_p_one_iteration",
    }
    compute_times = {}
    for tree in call_trees.values():
        for static_frame in anytree.PreOrderIter(tree.root.static_frame):
<<<<<<< HEAD
            fn_name_good = static_frame.function_name in top_level_fn_names or static_frame.function_name.startswith("_")
            plugin_name_good = static_frame.plugin != "1"
            if fn_name_good and plugin_name_good:
                dynamic_frames = tree.static_to_dynamic[static_frame]
                cpu_times = np.array([dynamic_frame.cpu_time for dynamic_frame in dynamic_frames])
                wall_times = np.array([dynamic_frame.wall_time for dynamic_frame in dynamic_frames])
                ts = np.array([dynamic_frame.wall_start for dynamic_frame in dynamic_frames])
=======
            fn_name_good = (
                static_frame.function_name in top_level_fn_names
                or static_frame.function_name.startswith("_")
            )
            plugin_name_good = static_frame.plugin != "1"
            if fn_name_good and plugin_name_good:
                dynamic_frames = tree.static_to_dynamic[static_frame]
                cpu_times = np.array(
                    [dynamic_frame.cpu_time for dynamic_frame in dynamic_frames]
                )
                wall_times = np.array(
                    [dynamic_frame.wall_time for dynamic_frame in dynamic_frames]
                )
                ts = np.array(
                    [dynamic_frame.wall_start for dynamic_frame in dynamic_frames]
                )
>>>>>>> dbc0bcf4
                compute_times[static_frame] = {
                    "ts": ts,
                    "cpu_time": cpu_times,
                    "wall_time": wall_times,
                    "thread_id": tree.thread_id,
                }
    return compute_times

<<<<<<< HEAD
@memoize(group=group, verbose=False)
def gen_compute_times_plot(
        call_trees: Mapping[int, CallTree],
        compute_times: Mapping[StaticFame, Mapping[str, Any]],
        output_dir: Path,
=======

@memoize(group=group)
def gen_compute_times_plot(
    call_trees: Mapping[int, CallTree],
    compute_times: Mapping[StaticFame, Mapping[str, Any]],
    output_dir: Path,
>>>>>>> dbc0bcf4
) -> Mapping[str, Any]:
    total_time = sum([tree.root.cpu_time for tree in call_trees.values()])
    cpu_timer_calls = sum([tree.calls for tree in call_trees.values()])
    cpu_timer_overhead = cpu_timer_calls * 400
<<<<<<< HEAD
    def summarize_compute_times(frame_data: Tuple[StaticFrame, Mapping[str, Any]]) -> Tuple[str, str]:
        frame, data = frame_data
        return (
            frame.plugin,
            " ".join([
                right_pad(frame.plugin_function(' '), 20),
                "tid:",
                right_pad(str(data["thread_id"]), 8),
                "cpu_time:  ",
                right_pad(summary_stats(data["cpu_time" ] / 1e6, digits=2), 95),
                "wall_time: ",
                right_pad(summary_stats(data["wall_time"] / 1e6, digits=2) , 95),
            ]),
        )

    compute_dir = output_dir / "compute_times"
    write_dir({
        output_dir / "compute_times": {
            "summary.txt": "\n".join([
                f"threads: {len(call_trees)}",
                f"cpu overhead estimate: {cpu_timer_overhead / 1e6:.1f}ms, total_time: {total_time / 1e6:.1f}ms, percent error: {cpu_timer_overhead / total_time * 100 if total_time != 0 else 0:.1f}%",
                *map(second, sorted(map(summarize_compute_times, compute_times.items()))),
            ]),
            **{
                f"{frame.plugin_function(' ')}": {
                    "hist.png": histogram(
                        ys=data["cpu_time"] / 1e6,
                        xlabel=f"CPU Time (ms)",
                        title=f"Compute Time of {frame.plugin_function(' ')}"
                    ),
                    "ts.png": timeseries(
                        ts=data["ts"],
                        ys=data["cpu_time"] / 1e6,
                        ylabel=f"CPU Time (ms)",
                        title=f"Compute Time of {frame.plugin_function(' ')}"
                    ),
                }
                for frame, data in compute_times.items()
            },
        },
    })
=======

    def summarize_compute_times(
        frame_data: Tuple[StaticFrame, Mapping[str, Any]]
    ) -> Tuple[str, str]:
        frame, data = frame_data
        return (
            frame.plugin,
            " ".join(
                [
                    right_pad(frame.plugin_function(" "), 20),
                    "tid:",
                    right_pad(str(data["thread_id"]), 8),
                    "cpu_time:  ",
                    right_pad(summary_stats(data["cpu_time"] / 1e6, digits=2), 95),
                    "wall_time: ",
                    right_pad(summary_stats(data["wall_time"] / 1e6, digits=2), 95),
                ]
            ),
        )

    compute_dir = output_dir / "compute_times"
    write_dir(
        {
            output_dir
            / "compute_times": {
                "summary.txt": "\n".join(
                    [
                        f"threads: {len(call_trees)}",
                        f"cpu overhead estimate: {cpu_timer_overhead / 1e6:.1f}ms, total_time: {total_time / 1e6:.1f}ms, percent error: {cpu_timer_overhead / total_time * 100 if total_time != 0 else 0:.1f}%",
                        *map(
                            second,
                            sorted(map(summarize_compute_times, compute_times.items())),
                        ),
                    ]
                ),
                **{
                    f"{frame.plugin_function(' ')}": {
                        "hist.png": histogram(
                            ys=data["cpu_time"] / 1e6,
                            xlabel=f"CPU Time (ms)",
                            title=f"Compute Time of {frame.plugin_function(' ')}",
                        ),
                        "ts.png": timeseries(
                            ts=data["ts"],
                            ys=data["cpu_time"] / 1e6,
                            ylabel=f"CPU Time (ms)",
                            title=f"Compute Time of {frame.plugin_function(' ')}",
                        ),
                    }
                    for frame, data in compute_times.items()
                },
            },
        }
    )

>>>>>>> dbc0bcf4

class EdgeType(Enum):
    program = 1
    async_ = 2
    sync = 3

<<<<<<< HEAD
@ch_time_block.decor()
def gen_dynamic_dfg(
        call_trees: Mapping[int, CallTree],
=======

@ch_time_block.decor()
def gen_dynamic_dfg(
    call_trees: Mapping[int, CallTree],
>>>>>>> dbc0bcf4
) -> Mapping[str, Any]:
    dynamic_dfg = nx.DiGraph()

    # Add all program edges
    for tree in call_trees.values():
        last_comm: Optional[DynamicFrame] = None
        for frame in anytree.PreOrderIter(tree.root):
<<<<<<< HEAD
            if frame.static_frame.function_name in {"put", "get", "callback", "entry", "exit"}:
=======
            if frame.static_frame.function_name in {
                "put",
                "get",
                "callback",
                "entry",
                "exit",
            }:
>>>>>>> dbc0bcf4
                if last_comm is not None:
                    dynamic_dfg.add_edge(
                        last_comm, frame, topic_name=None, type=EdgeType.program
                    )
                last_comm = frame

    # Compute data_to_put
    data_to_put: Dict[Tuple[str, int], DynamicFrame] = {}
    # Maps a dataitem (topic_name, serial_no) to its put.
    for tree in call_trees.values():
        for frame in anytree.PreOrderIter(tree.root):
<<<<<<< HEAD
            if frame.static_frame.function_name == "put" and frame.static_frame.topic_name != "1_completion":
=======
            if (
                frame.static_frame.function_name == "put"
                and frame.static_frame.topic_name != "1_completion"
            ):
>>>>>>> dbc0bcf4
                data_id = (frame.static_frame.topic_name, frame.serial_no)
                assert data_id not in data_to_put, f"{data_id}"
                data_to_put[data_id] = frame

    # Add all async adges (put to get)
    for tree in call_trees.values():
        for frame in anytree.PreOrderIter(tree.root):
            if frame.static_frame.function_name == "get":
                data_id = (frame.static_frame.topic_name, frame.serial_no)
                put = data_to_put.get(data_id, None)
                if put is not None:
                    dynamic_dfg.add_edge(
                        put,
                        frame,
                        topic_name=frame.static_frame.topic_name,
                        type=EdgeType.async_,
                    )
                elif frame.serial_no != -1:
                    warnings.warn(f"get: {data_id} not found", UserWarning)

    # Add all sync adges (put to callback)
    for tree in call_trees.values():
        # Maps a topic to its callback counter
        # defaults to zero
        topic_to_callback_count: Dict[str, int] = collections.defaultdict(lambda: 0)
        for frame in anytree.PreOrderIter(tree.root):
            if frame.static_frame.function_name == "callback":
                topic_name = frame.static_frame.topic_name
                assert topic_name
                callback_count = topic_to_callback_count[topic_name]
                topic_to_callback_count[topic_name] += 1
                data_id = (topic_name, callback_count)
                put = data_to_put.get(data_id, None)
                if put is not None:
                    dynamic_dfg.add_edge(
                        put, frame, topic_name=topic_name, type=EdgeType.sync
                    )
                else:
<<<<<<< HEAD
                    warnings.warn(f"cb: {data_id} from {frame.static_frame.plugin} not found", UserWarning)
=======
                    warnings.warn(
                        f"cb: {data_id} from {frame.static_frame.plugin} not found",
                        UserWarning,
                    )
>>>>>>> dbc0bcf4

    return dynamic_dfg


def gen_static_dfg(
<<<<<<< HEAD
        call_trees: Mapping[int, CallTree],
        dynamic_dfg,
=======
    call_trees: Mapping[int, CallTree],
    dynamic_dfg,
>>>>>>> dbc0bcf4
) -> Mapping[str, Any]:
    static_dfg = nx.DiGraph()
    for src, dst, edge_attrs in dynamic_dfg.edges(data=True):
        static_dfg.add_edge(
            src.static_frame,
            dst.static_frame,
            **edge_attrs,
        )
    return static_dfg

<<<<<<< HEAD
@ch_time_block.decor()
def gen_dfg_plot(
        static_dfg,
        output_dir: Path,
=======

@ch_time_block.decor()
def gen_dfg_plot(
    static_dfg,
    output_dir: Path,
>>>>>>> dbc0bcf4
) -> Mapping[str, Any]:

    plugin_to_nodes: Dict[str, List[StaticFrame]] = collections.defaultdict(list)
    static_dfg_graphviz = pygraphviz.AGraph(strict=True, directed=True)

    def frame_to_id(frame: StaticFrame) -> str:
        return str(id(frame))

    def frame_to_label(frame: StaticFrame) -> str:
        top = f"frame.plugin_function_topic(' ')"
        stack = "\\n".join(str(frame.file_function_line()) for frame in frame.path[2:])
        return f"{top}\n{stack}"

    include_program = True
    for src, dst, edge_attrs in static_dfg.edges(data=True):
        if include_program or edge_attrs["type"] != EdgeType.program:
            static_dfg_graphviz.add_edge(
                frame_to_id(src),
                frame_to_id(dst),
                label=(edge_attrs["topic_name"] if edge_attrs["topic_name"] else ""),
                style={
                    EdgeType.program: "bold",
                    EdgeType.async_: "dashed",
                    EdgeType.sync: "solid",
                }[edge_attrs["type"]],
            )
            for node in [src, dst]:
<<<<<<< HEAD
                # assert plugin
=======
>>>>>>> dbc0bcf4
                plugin_to_nodes[node.plugin].append(node)
                static_dfg_graphviz.get_node(frame_to_id(node)).attr[
                    "label"
                ] = frame_to_label(node)

    # for plugin, nodes in plugin_to_nodes.items():
    #     static_dfg_graphviz.add_subgraph(map(frame_to_id, nodes), plugin, rank="same", rankdir="TB")
<<<<<<< HEAD
        
=======

>>>>>>> dbc0bcf4
    # for static, dynamic in path_static_to_dynamic.items():
    #     for src, dst in zip(static[:-1], static[1:]):
    #         static_dfg_graphviz.get_edge(frame_to_id(src), frame_to_id(dst),).attr[
    #             "label"
    #         ] += " " + str(len(dynamic))

    # for path, instances in path_static_to_dynamic.items():
    #     for src, dst in zip(path[:-1], path[1:]):
    #         static_dfg_graphviz.get_edge(
    #             frame_to_id(src),
    #             frame_to_id(dst),
    #         ).attr["color"] = "blue"

    dot_path = Path(output_dir / "dataflow.dot")
    img_path = output_dir / "dataflow.png"
    static_dfg_graphviz.write(dot_path)
    static_dfg_graphviz.draw(img_path, prog="dot")


<<<<<<< HEAD
@memoize(group=group, verbose=False)
def gen_path_static_to_dynamic(
        static_dfg,
        dynamic_dfg,
        static_to_dynamic,
=======
@memoize(group=group)
def gen_path_static_to_dynamic(
    static_dfg,
    dynamic_dfg,
    static_to_dynamic,
>>>>>>> dbc0bcf4
) -> Any:
    path_static_to_dynamic: Mapping[
        Tuple[StaticFrame, ...], List[Tuple[DynamicFrame, ...]]
    ] = collections.defaultdict(list)

    def is_dst(static_frame: StaticFrame) -> bool:
        return static_frame.function_name == "exit"

    def is_src(static_frame: StaticFrame) -> bool:
        return static_frame.function_name == "entry"

    dynamic_dfg_rev = dynamic_dfg.reverse()

    def explore(
        dynamic_frame: DynamicFrame,
        dynamic_path: Tuple[DynamicFrame, ...],
        tabu: Set[DynamicFrame],
        iter: int,
    ) -> Iterator[Tuple[DynamicFrame, ...]]:
        dynamic_path += (dynamic_frame,)
        assert iter < 30
        if is_src(dynamic_frame.static_frame):
            yield dynamic_path
        for next_dynamic_frame in dynamic_dfg_rev[dynamic_frame]:
            if next_dynamic_frame.static_frame not in tabu:
                yield from explore(
                    next_dynamic_frame,
                    dynamic_path,
                    tabu | {next_dynamic_frame.static_frame},
                    iter + 1,
                )

    for static_dst in static_dfg:
<<<<<<< HEAD
        assert static_dst in static_to_dynamic, f"{static_dst!s} from static_dfg is not found in static_to_dynamic"
        assert static_to_dynamic[static_dst]
        for dynamic_dst in static_to_dynamic[static_dst]:
                for dynamic_path in explore(
                    dynamic_dst, (), {dynamic_dst.static_frame}, 0
                ):
                    dynamic_path = dynamic_path[::-1]
                    static_path = tuple(frame.static_frame for frame in dynamic_path)
                    path_static_to_dynamic[static_path].append(dynamic_path)
=======
        assert (
            static_dst in static_to_dynamic
        ), f"{static_dst!s} from static_dfg is not found in static_to_dynamic"
        assert static_to_dynamic[static_dst]
        for dynamic_dst in static_to_dynamic[static_dst]:
            for dynamic_path in explore(dynamic_dst, (), {dynamic_dst.static_frame}, 0):
                dynamic_path = dynamic_path[::-1]
                static_path = tuple(frame.static_frame for frame in dynamic_path)
                path_static_to_dynamic[static_path].append(dynamic_path)
>>>>>>> dbc0bcf4

    def get_input_times(path: Iterable[DynamicFrame]) -> Iterable[int]:
        return (
            node.wall_start for node in path if node.static_frame.function_name == "put"
        )

    path_static_to_dynamic = {
        static: dynamic
        for static, dynamic in path_static_to_dynamic.items()
        if len(dynamic) > 80
    }

    path_static_to_dynamic_freshest: Mapping[
        Tuple[StaticFrame, ...], List[Tuple[DynamicFrame, ...]]
    ] = collections.defaultdict(list)
    for static_path, dynamic_paths in path_static_to_dynamic.items():
        freshest_inputs_time: Optional[Tuple[int, ...]] = None
        for dynamic_path in dynamic_paths:
            inputs_time = tuple(get_input_times(dynamic_path))
            if freshest_inputs_time is None or all(
                x > y for x, y in zip(inputs_time, freshest_inputs_time)
            ):
                path_static_to_dynamic_freshest[static_path].append(dynamic_path)
                freshest_inputs_time = inputs_time

    # TODO: compute how many puts are "used/ignored"
    return dict(path_static_to_dynamic_freshest)

<<<<<<< HEAD
@memoize(verbose=False, group=group)
=======

@memoize(group=group)
>>>>>>> dbc0bcf4
def all_dfg(call_trees, output_dir, static_to_dynamic) -> Mapping[str, Any]:
    dynamic_dfg = gen_dynamic_dfg(call_trees)
    static_dfg = gen_static_dfg(call_trees, dynamic_dfg)
    # gen_dfg_plot(static_dfg, output_dir)
<<<<<<< HEAD
    path_static_to_dynamic = gen_path_static_to_dynamic(static_dfg, dynamic_dfg, static_to_dynamic)
    return path_static_to_dynamic

important_path_signatures: Mapping[str, List[int]] = {
    "CC":     (7,) * 2 +            (3,) * 3 +            (6,) * 4,
    "Render": (7,) * 2 +            (3,) * 3 + (5,) * 2 + (6,) * 6,
    "Cam":    (8,) * 2 + (2,) * 3 + (3,) * 2 +            (6,) * 4,
}

def gen_important_paths(
        path_static_to_dynamic,
=======
    path_static_to_dynamic = gen_path_static_to_dynamic(
        static_dfg, dynamic_dfg, static_to_dynamic
    )
    return path_static_to_dynamic


important_path_signatures: Mapping[str, List[int]] = {
    "CC": (7,) * 2 + (3,) * 3 + (6,) * 4,
    "Render": (7,) * 2 + (3,) * 3 + (5,) * 2 + (6,) * 6,
    "Cam": (8,) * 2 + (2,) * 3 + (3,) * 2 + (6,) * 4,
}


def gen_important_paths(
    path_static_to_dynamic,
    output_dir: Path,
>>>>>>> dbc0bcf4
) -> Any:
    def path_signature(path: Iterable[StaticFrame]) -> Tuple[int]:
        return tuple(int(frame.plugin) for frame in path)

<<<<<<< HEAD
    def find_path(paths: Iterable[Tuple[StaticFrame, ...]], signature: Tuple[int, ...]) -> Tuple[StaticFrame, ...]:
        for path in paths:
            if path_signature(path) == signature:
                return path
        print(f"{signature} is not found.")
        for path in paths:
            print(path_signature(path))
        raise KeyError()

    return {
        name: find_path(path_static_to_dynamic.keys(), path_signature)
        for name, path_signature in important_path_signatures.items()
    }

# TODO: Move the cutting to a later stage
time_offset = 7

@ch_time_block.decor()
def gen_path_metrics(
        path_static_to_dynamic,
) -> Mapping[str, Any]:
    path_metrics = {}
    for static_path, dynamic_paths in path_static_to_dynamic.items():
        data = np.array([
            [node.wall_start for node in dynamic_path] + [dynamic_path[-1].wall_stop]
            for dynamic_path in dynamic_paths
        ])
=======
    def find_path(
        paths: Iterable[Tuple[StaticFrame, ...]], signature: Tuple[int, ...]
    ) -> Tuple[StaticFrame, ...]:
        for path in paths:
            if path_signature(path) == signature:
                return path
        return None
        warnings.warn(f"{signature} is not found in {output_dir!s}\n" + "\n".join(str(path_signatures(path)) for path in paths))

    return {
        name: path
        for name, path in {
                name: find_path(path_static_to_dynamic.keys(), path_signature)
                for name, path_signature in important_path_signatures.items()
        }.items()
        if path is not None
    }


# TODO: Move the cutting to a later stage
time_offset = 15


@ch_time_block.decor()
def gen_path_metrics(
    path_static_to_dynamic,
) -> Mapping[str, Any]:
    path_metrics = {}
    for static_path, dynamic_paths in path_static_to_dynamic.items():
        data = np.array(
            [
                [node.wall_start for node in dynamic_path]
                + [dynamic_path[-1].wall_stop]
                for dynamic_path in dynamic_paths
            ]
        )
>>>>>>> dbc0bcf4

        assert (data[1:] - data[:-1] < 0).sum() < len(
            data
        ) * 0.01, "row monotonicity is violated for"

        assert (data[:, 1:] - data[:, :-1] < 0).sum() < len(
            data
        ) * 0.01, "column monotonicity is violated"

        frame_offset = np.argmax(data[:, 0] > time_offset)

        path_metrics[static_path] = {
            "times": data[frame_offset:],
            "rel_time": data[frame_offset:] - data[frame_offset:, 0][:, np.newaxis],
<<<<<<< HEAD
            "latency": data[frame_offset:, -1] - data[frame_offset:, (1 if static_path[0].plugin == 8 else 0)] ,
            "period": data[frame_offset+1:, -1] - data[frame_offset:-1, -1],
            "rt": data[frame_offset+1:, -1] - data[frame_offset:-1, 0],
        }
    return path_metrics

path_metric_names = ["latency", "period", "rt"]

@ch_time_block.decor()
def gen_path_metrics_plot(path_static_to_dynamic, important_paths, path_metrics, output_dir):
    def summarize(static_path: tuple[StaticFrame, ...]) -> str:
        dynamic_paths = path_static_to_dynamic[static_path]
        data = path_metrics[static_path]
        def link_str(i: int) -> str:
            frame_start = dynamic_paths[0][i].static_frame.plugin_function_topic("-")
            frame_end = dynamic_paths[0][i+1].static_frame.plugin_function_topic("-")
            label = f"{frame_start} -> {frame_end} (ms) "
            padding = max(0, 60 - len(label)) * " "
            numbers = summary_stats((data["rel_time"][:, i+1] - data["rel_time"][:, i]) / 1e6)
            return label + padding + numbers
        return "\n".join([
            f"{len(dynamic_paths)}" + " -> ".join(frame.plugin for frame in static_path),
            "\n".join(link_str(i) for i in range(len(dynamic_paths[0]) - 1)),
            "\n".join(f"{summary_stats(data[metric] / 1e6)}" for metric in path_metric_names),
        ])

    chains_dir = output_dir / "chains"
    write_dir({
        output_dir / "chains": {
            f"summary.txt": "\n".join(
                "\n".join([
                    name,
                    summarize(static_path),
                    "",
                ])
                for name, static_path in important_paths.items()
            ),
            **{
                path_name: {
                    **{
                        metric_name: {
                            "hist.png": histogram(
                                ys=path_metrics[path][metric_name] / 1e6,
                                xlabel=f"{metric_name} (ms)",
                                title=f"{metric_name.capitalize()} of {path_name}",
                            ),
                            "ts.png": timeseries(
                                ts=path_metrics[path]["times"][:, 0],
                                ys=path_metrics[path][metric_name] / 1e6,
                                ylabel=f"{metric_name} (ms)",
                                title=f"{metric_name.capitalize()} of {path_name}",
                            ),
                            "data.npy": capture_file(lambda file: np.savetxt(file, path_metrics[path][metric_name])),
                        }
                        for metric_name in path_metric_names
                    },
                    "times.npy": capture_file(lambda file: np.savetxt(file, path_metrics[path]["times"])),
                }
                for path_name, path in important_paths.items()
            },
        },
    })

def gen_project_compute_times(
        conditions: Mapping[str, Any],
        compute_times: Mapping[str, Any],
=======
            "latency": data[frame_offset:, -1]
            - data[frame_offset:, (1 if static_path[0].plugin == 8 else 0)],
            "period": data[frame_offset + 1 :, -1] - data[frame_offset:-1, -1],
            "rt": data[frame_offset + 1 :, -1] - data[frame_offset:-1, 0],
        }
    return path_metrics


path_metric_names = ["latency", "period", "rt"]


@ch_time_block.decor()
def gen_path_metrics_plot(
    path_static_to_dynamic, important_paths, path_metrics, output_dir
):
    def summarize(static_path: tuple[StaticFrame, ...]) -> str:
        dynamic_paths = path_static_to_dynamic[static_path]
        data = path_metrics[static_path]

        def link_str(i: int) -> str:
            frame_start = dynamic_paths[0][i].static_frame.plugin_function_topic("-")
            frame_end = dynamic_paths[0][i + 1].static_frame.plugin_function_topic("-")
            label = f"{frame_start} -> {frame_end} (ms) "
            padding = max(0, 60 - len(label)) * " "
            numbers = summary_stats(
                (data["rel_time"][:, i + 1] - data["rel_time"][:, i]) / 1e6
            )
            return label + padding + numbers

        return "\n".join(
            [
                f"{len(dynamic_paths)} instances of "
                + " -> ".join(frame.plugin for frame in static_path),
                "\n".join(link_str(i) for i in range(len(dynamic_paths[0]) - 1)),
                "\n".join(
                    f"{summary_stats(data[metric] / 1e6)}"
                    for metric in path_metric_names
                ),
            ]
        )

    chains_dir = output_dir / "chains"
    write_dir(
        {
            output_dir
            / "chains": {
                f"summary.txt": "\n".join(
                    "\n".join(
                        [
                            name,
                            summarize(static_path),
                            "",
                        ]
                    )
                    for name, static_path in important_paths.items()
                ),
                **{
                    path_name: {
                        **{
                            metric_name: {
                                "hist.png": histogram(
                                    ys=path_metrics[path][metric_name] / 1e6,
                                    xlabel=f"{metric_name} (ms)",
                                    title=f"{metric_name.capitalize()} of {path_name}",
                                ),
                                "ts.png": timeseries(
                                    ts=path_metrics[path]["times"][:, 0],
                                    ys=path_metrics[path][metric_name] / 1e6,
                                    ylabel=f"{metric_name} (ms)",
                                    title=f"{metric_name.capitalize()} of {path_name}",
                                ),
                                "data.npy": capture_file(
                                    lambda file: np.savetxt(
                                        file, path_metrics[path][metric_name]
                                    )
                                ),
                            }
                            for metric_name in path_metric_names
                        },
                        "times.npy": capture_file(
                            lambda file: np.savetxt(file, path_metrics[path]["times"])
                        ),
                    }
                    for path_name, path in important_paths.items()
                },
            },
        }
    )


def gen_project_compute_times(
    conditions: Mapping[str, Any],
    compute_times: Mapping[str, Any],
>>>>>>> dbc0bcf4
):
    return {
        frozendict(conditions): {
            frame.plugin_function(" "): {
                metric_name: [data[metric_name]]
                for metric_name in ["cpu_time", "wall_time"]
            }
            for frame, data in compute_times.items()
        },
    }

<<<<<<< HEAD
def gen_project_path_metrics(
        conditions: Mapping[str, Any],
        important_paths: Mapping[str, Any],
        path_metrics,
=======

def gen_project_path_metrics(
    conditions: Mapping[str, Any],
    important_paths: Mapping[str, Any],
    path_metrics,
>>>>>>> dbc0bcf4
):
    return {
        frozendict(conditions): {
            path_name: {
                metric_name: [path_metrics[path][metric_name]]
                for metric_name in path_metric_names
            }
            for path_name, path in important_paths.items()
        },
    }
<<<<<<< HEAD
def gen_project_path_times(
        conditions: Mapping[str, Any],
        important_paths: Mapping[str, Any],
        path_metrics,
=======


def gen_project_path_times(
    conditions: Mapping[str, Any],
    important_paths: Mapping[str, Any],
    path_metrics,
>>>>>>> dbc0bcf4
):
    return {
        frozendict(conditions): {
            path_name: [path_metrics[path]["times"]]
            for path_name, path in important_paths.items()
        },
    }

<<<<<<< HEAD
def collect(trees: List[Optional[CallTree]]):
    return {
        int(tree.thread_id): tree
        for tree in trees
        if tree is not None
    }


def analyze_trial_delayed(metrics: Path, output_dir: Path) -> Mapping[str, dask.Delayed[Any]]:
    delayed = dask.delayed if globals()["use_parallel"] else lambda x: x

    (output_dir / "source").write_text(str(metrics.resolve()))

    config = yaml.load((metrics / "config.yaml").read_text(), Loader=yaml.SafeLoader)
    conditions = config["conditions"]
=======

def collect(trees: List[Optional[CallTree]]):
    return {int(tree.thread_id): tree for tree in trees if tree is not None}


def analyze_trial_delayed(
    metrics: Path, output_dir: Path
) -> Mapping[str, dask.Delayed[Any]]:

    (output_dir / "source").write_text(str(metrics.resolve()))

    config = yaml.load((metrics / "config.yaml").read_text(), Loader=yaml.SafeLoader)
    conditions = config["conditions"]

    call_trees = delayed(collect)(
        [
            delayed(Memoized(CallTree.from_database, group=group))(path)
            for path in (metrics / "frames").glob("*.sqlite")
        ]
    )
    static_to_dynamic = delayed(gen_static_to_dynamic)(call_trees)
    compute_times = delayed(gen_compute_times)(
        output_dir, call_trees, static_to_dynamic, conditions
    )
    path_static_to_dynamic = delayed(all_dfg)(call_trees, output_dir, static_to_dynamic)
    important_paths = delayed(gen_important_paths)(path_static_to_dynamic, output_dir)
    path_metrics = delayed(gen_path_metrics)(path_static_to_dynamic)
    path_metrics_plot = delayed(gen_path_metrics_plot)(
        path_static_to_dynamic, important_paths, path_metrics, output_dir
    )

    compute_times_plot = delayed(gen_compute_times_plot)(
        call_trees, compute_times, output_dir
    )
    # callgraph_plot = delayed(gen_callgraph_plot)(output_dir, call_trees, static_to_dynamic)

    proj_compute_times = delayed(gen_project_compute_times)(conditions, compute_times)
    proj_path_metrics = delayed(gen_project_path_metrics)(
        conditions, important_paths, path_metrics
    )
    proj_path_times = delayed(gen_project_path_times)(
        conditions, important_paths, path_metrics
    )
    return {
        "conditions": conditions,
        "path_metrics_plot": path_metrics_plot,
        "compute_times_plot": compute_times_plot,
        "proj_compute_times": proj_compute_times,
        "proj_path_metrics": proj_path_metrics,
        "proj_path_times": proj_path_times,
        "condition_trials": {frozendict(conditions): [output_dir]},
    }
>>>>>>> dbc0bcf4

    call_trees = delayed(collect)([
        delayed(Memoized(CallTree.from_database, verbose=False, group=group))(path)
        for path in (metrics / "frames").iterdir()
    ])
    static_to_dynamic = delayed(gen_static_to_dynamic)(call_trees)
    compute_times = delayed(gen_compute_times)(output_dir, call_trees, static_to_dynamic, conditions)
    path_static_to_dynamic = delayed(all_dfg)(call_trees, output_dir, static_to_dynamic)
    important_paths = delayed(gen_important_paths)(path_static_to_dynamic)
    path_metrics = delayed(gen_path_metrics)(path_static_to_dynamic)
    path_metrics_plot = delayed(gen_path_metrics_plot)(path_static_to_dynamic, important_paths, path_metrics, output_dir)

<<<<<<< HEAD
    compute_times_plot = delayed(gen_compute_times_plot)(call_trees, compute_times, output_dir)
    # callgraph_plot = delayed(gen_callgraph_plot)(output_dir, call_trees, static_to_dynamic)

    proj_compute_times = delayed(gen_project_compute_times)(conditions, compute_times)
    proj_path_metrics = delayed(gen_project_path_metrics)(conditions, important_paths, path_metrics)
    proj_path_times = delayed(gen_project_path_times)(conditions, important_paths, path_metrics)
    return {
        "conditions": conditions,
        "path_metrics_plot": path_metrics_plot,
        "compute_times_plot": compute_times_plot,
        "proj_compute_times": proj_compute_times,
        "proj_path_metrics": proj_path_metrics,
        "proj_path_times": proj_path_times,
        "condition_trials": {frozendict(conditions): [output_dir]},
    }

def combine(projected_trials: Iterable[Mapping[str, Any]]) -> Mapping[str, Any]:
    data = {
        "proj_compute_times": collections.defaultdict(lambda: collections.defaultdict(lambda: collections.defaultdict(list))),
        "proj_path_metrics": collections.defaultdict(lambda: collections.defaultdict(lambda: collections.defaultdict(list))),
        "proj_path_times": collections.defaultdict(lambda: collections.defaultdict(list)),
        "condition_trials": collections.defaultdict(list)
    }
    for trial in projected_trials:
        for condition, equiv_trials in trial["condition_trials"].items():
            data["condition_trials"][condition].extend(equiv_trials)
        for conditions, name_metric_series in trial["proj_compute_times"].items():
            for name, metric_series in name_metric_series.items():
                for metric, series in metric_series.items():
                    data["proj_compute_times"][conditions][name][metric].extend(series)
        for conditions, name_metric_series in trial["proj_path_metrics"].items():
            for name, metric_series in name_metric_series.items():
                for metric, series in metric_series.items():
                    data["proj_path_metrics"][conditions][name][metric].extend(series)
        # for conditions, name_metric_series in trial["proj_path_times"].items():
        #     for name, times in name_metric_series.items():
        #         data["proj_path_times"][conditions][name].extend(times)
    # Undo the defaultdict
    return undefault_dict(data)

@memoize(verbose=False, group=group)
def analyze_trials_projection(metrics_group: Path) -> Mapping[str, Any]:
    0
    compute = dask.compute if globals()["use_parallel"] else lambda *args: args
    ret = combine(compute([
        analyze_trial_delayed(metrics, metrics)
        for metrics in metrics_group
    ])[0])
    gc.collect()
    return ret
=======
def combine(projected_trials: Iterable[Mapping[str, Any]]) -> Mapping[str, Any]:
    data = {
        "proj_compute_times": collections.defaultdict(
            lambda: collections.defaultdict(lambda: collections.defaultdict(list))
        ),
        "proj_path_metrics": collections.defaultdict(
            lambda: collections.defaultdict(lambda: collections.defaultdict(list))
        ),
        "proj_path_times": collections.defaultdict(
            lambda: collections.defaultdict(list)
        ),
        "condition_trials": collections.defaultdict(list),
    }
    for trial in projected_trials:
        for condition, equiv_trials in trial["condition_trials"].items():
            data["condition_trials"][condition].extend(equiv_trials)
        for conditions, name_metric_series in trial["proj_compute_times"].items():
            for name, metric_series in name_metric_series.items():
                for metric, series in metric_series.items():
                    data["proj_compute_times"][conditions][name][metric].extend(series)
        for conditions, name_metric_series in trial["proj_path_metrics"].items():
            for name, metric_series in name_metric_series.items():
                for metric, series in metric_series.items():
                    data["proj_path_metrics"][conditions][name][metric].extend(series)
        # for conditions, name_metric_series in trial["proj_path_times"].items():
        #     for name, times in name_metric_series.items():
        #         data["proj_path_times"][conditions][name].extend(times)
    # Undo the defaultdict
    return undefault_dict(data)


@memoize(group=group)
def analyze_trials_projection(metrics_group: Path) -> Mapping[str, Any]:
    ret = combine(
        compute([analyze_trial_delayed(metrics, metrics) for metrics in metrics_group])[
            0
        ]
    )
    gc.collect()
    return ret

def just_read(metrics_dirs: Iterable[Path]) -> None:
    Memoized = charmonium.cache.Memoized
    delayed = lambda x: x
    compute = lambda *args: args
    
    call_trees = [
        [
            Memoized(CallTree.from_database, group=group)(path)
            for path in (metrics / "frames").iterdir()
        ]
        for metrics in metrics_dirs
    ]
>>>>>>> dbc0bcf4
<|MERGE_RESOLUTION|>--- conflicted
+++ resolved
@@ -6,52 +6,6 @@
 """
 
 import collections
-<<<<<<< HEAD
-import random
-import contextlib
-from enum import Enum
-from pathlib import Path
-import shutil
-from typing import (
-    Callable,
-    Dict,
-    Iterable,
-    Iterator,
-    List,
-    Mapping,
-    Any,
-    Optional,
-    Set,
-    Tuple,
-    TypeVar,
-    Union,
-)
-import warnings
-import itertools
-import io
-import gc
-
-import anytree  # type: ignore
-import yaml
-import networkx as nx  # type: ignore
-import numpy as np
-import pygraphviz  # type: ignore
-import pandas as pd  # type: ignore
-from frozendict import frozendict
-import charmonium.time_block as ch_time_block
-from charmonium.cache import memoize, MemoizedGroup, Memoized
-from tqdm import tqdm
-import dask.bag
-import dask
-import multiprocessing
-
-from .call_tree import DynamicFrame, StaticFrame, CallTree
-from .util import clip, timeseries, histogram, write_dir, dict_concat, right_pad, summary_stats, chunker, second, omit, undefault_dict, capture_file
-
-use_parallel = True
-
-group = MemoizedGroup(size="40GiB", fine_grain_persistence=True)
-=======
 import gc
 import warnings
 from enum import Enum
@@ -128,36 +82,8 @@
         return inner_func
 
     return decorator
->>>>>>> dbc0bcf4
-
-def conditions2label(conditions: Mapping[str, Any], rev: bool = False, cpu: bool = True) -> str:
-    return "".join([
-        conditions["scheduler"],
-        f"-{conditions['swap']}" if "swap" in conditions and conditions["scheduler"] == "dynamic" else "",
-        f" (rev {conditions['hash']:08x})" if rev else "",
-        f" {conditions['cpus']}x{conditions['cpu_freq']:.1f}GHz" if cpu else "",
-    ])
-
-<<<<<<< HEAD
-def dict_delayed(*keys):
-    def decorator(func):
-        def inner_func(*args, **kwargs):
-            # delayed_key = func(*args, **kwargs)
-            delayed_key = dask.delayed(func)(*args, **kwargs)
-            if len(keys) == 0:
-                return {func.__name__: delayed_key}
-            elif len(keys) == 1:
-                return {keys[0]: delayed_key}
-            else:
-                raise ValueError
-        inner_func.__name__ = func.__name__
-        return inner_func
-    return decorator
-
-@memoize(verbose=False, group=group)
-def gen_static_to_dynamic(call_trees: Mapping[int, CallTree]) -> Mapping[StaticFrame, List[DynamicFrame]]:
-    static_to_dynamic: Mapping[StaticFrame, List[DynamicFrame]] = collections.defaultdict(list)
-=======
+
+
 @memoize(group=group)
 def gen_static_to_dynamic(
     call_trees: Mapping[int, CallTree]
@@ -165,24 +91,16 @@
     static_to_dynamic: Mapping[
         StaticFrame, List[DynamicFrame]
     ] = collections.defaultdict(list)
->>>>>>> dbc0bcf4
     for tree in call_trees.values():
         for static_frame, dynamic_frames in tree.static_to_dynamic.items():
             static_to_dynamic[static_frame].extend(dynamic_frames)
     return dict(static_to_dynamic)
 
-<<<<<<< HEAD
-def gen_callgraph_plot(
-        output_dir: Path,
-        call_trees: Mapping[int, CallTree],
-        static_to_dynamic: Mapping[StaticFrame, List[DynamicFrame]],
-=======
 
 def gen_callgraph_plot(
     output_dir: Path,
     call_trees: Mapping[int, CallTree],
     static_to_dynamic: Mapping[StaticFrame, List[DynamicFrame]],
->>>>>>> dbc0bcf4
 ) -> None:
     """Generate a visualization of the callgraph."""
     total_time = sum([tree.root.cpu_time for tree in call_trees.values()])
@@ -192,13 +110,9 @@
     graphviz = pygraphviz.AGraph(strict=True, directed=True)
 
     for static_frame, dynamic_frames in static_to_dynamic.items():
-<<<<<<< HEAD
-        static_frame_time = sum(dynamic_frame.cpu_time for dynamic_frame in dynamic_frames)
-=======
         static_frame_time = sum(
             dynamic_frame.cpu_time for dynamic_frame in dynamic_frames
         )
->>>>>>> dbc0bcf4
         node_weight = static_frame_time / total_time
         if True or static_frame.function_name not in {"get", "put"}:
             graphviz.add_node(
@@ -218,20 +132,12 @@
     graphviz.write(dot_path)
     graphviz.draw(img_path, prog="dot")
 
-<<<<<<< HEAD
-def gen_compute_times(
-        output_dir: Path,
-        call_trees: Mapping[int, CallTree],
-        static_to_dynamic: Mapping[StaticFrame, List[DynamicFrame]],
-        conditions: Mapping[str, Any],
-=======
 
 def gen_compute_times(
     output_dir: Path,
     call_trees: Mapping[int, CallTree],
     static_to_dynamic: Mapping[StaticFrame, List[DynamicFrame]],
     conditions: Mapping[str, Any],
->>>>>>> dbc0bcf4
 ) -> Mapping[StaticFrame, Mapping[str, Any]]:
     top_level_fn_names = {
         "callback",
@@ -243,15 +149,6 @@
     compute_times = {}
     for tree in call_trees.values():
         for static_frame in anytree.PreOrderIter(tree.root.static_frame):
-<<<<<<< HEAD
-            fn_name_good = static_frame.function_name in top_level_fn_names or static_frame.function_name.startswith("_")
-            plugin_name_good = static_frame.plugin != "1"
-            if fn_name_good and plugin_name_good:
-                dynamic_frames = tree.static_to_dynamic[static_frame]
-                cpu_times = np.array([dynamic_frame.cpu_time for dynamic_frame in dynamic_frames])
-                wall_times = np.array([dynamic_frame.wall_time for dynamic_frame in dynamic_frames])
-                ts = np.array([dynamic_frame.wall_start for dynamic_frame in dynamic_frames])
-=======
             fn_name_good = (
                 static_frame.function_name in top_level_fn_names
                 or static_frame.function_name.startswith("_")
@@ -268,7 +165,6 @@
                 ts = np.array(
                     [dynamic_frame.wall_start for dynamic_frame in dynamic_frames]
                 )
->>>>>>> dbc0bcf4
                 compute_times[static_frame] = {
                     "ts": ts,
                     "cpu_time": cpu_times,
@@ -277,67 +173,16 @@
                 }
     return compute_times
 
-<<<<<<< HEAD
-@memoize(group=group, verbose=False)
-def gen_compute_times_plot(
-        call_trees: Mapping[int, CallTree],
-        compute_times: Mapping[StaticFame, Mapping[str, Any]],
-        output_dir: Path,
-=======
 
 @memoize(group=group)
 def gen_compute_times_plot(
     call_trees: Mapping[int, CallTree],
     compute_times: Mapping[StaticFame, Mapping[str, Any]],
     output_dir: Path,
->>>>>>> dbc0bcf4
 ) -> Mapping[str, Any]:
     total_time = sum([tree.root.cpu_time for tree in call_trees.values()])
     cpu_timer_calls = sum([tree.calls for tree in call_trees.values()])
     cpu_timer_overhead = cpu_timer_calls * 400
-<<<<<<< HEAD
-    def summarize_compute_times(frame_data: Tuple[StaticFrame, Mapping[str, Any]]) -> Tuple[str, str]:
-        frame, data = frame_data
-        return (
-            frame.plugin,
-            " ".join([
-                right_pad(frame.plugin_function(' '), 20),
-                "tid:",
-                right_pad(str(data["thread_id"]), 8),
-                "cpu_time:  ",
-                right_pad(summary_stats(data["cpu_time" ] / 1e6, digits=2), 95),
-                "wall_time: ",
-                right_pad(summary_stats(data["wall_time"] / 1e6, digits=2) , 95),
-            ]),
-        )
-
-    compute_dir = output_dir / "compute_times"
-    write_dir({
-        output_dir / "compute_times": {
-            "summary.txt": "\n".join([
-                f"threads: {len(call_trees)}",
-                f"cpu overhead estimate: {cpu_timer_overhead / 1e6:.1f}ms, total_time: {total_time / 1e6:.1f}ms, percent error: {cpu_timer_overhead / total_time * 100 if total_time != 0 else 0:.1f}%",
-                *map(second, sorted(map(summarize_compute_times, compute_times.items()))),
-            ]),
-            **{
-                f"{frame.plugin_function(' ')}": {
-                    "hist.png": histogram(
-                        ys=data["cpu_time"] / 1e6,
-                        xlabel=f"CPU Time (ms)",
-                        title=f"Compute Time of {frame.plugin_function(' ')}"
-                    ),
-                    "ts.png": timeseries(
-                        ts=data["ts"],
-                        ys=data["cpu_time"] / 1e6,
-                        ylabel=f"CPU Time (ms)",
-                        title=f"Compute Time of {frame.plugin_function(' ')}"
-                    ),
-                }
-                for frame, data in compute_times.items()
-            },
-        },
-    })
-=======
 
     def summarize_compute_times(
         frame_data: Tuple[StaticFrame, Mapping[str, Any]]
@@ -393,23 +238,16 @@
         }
     )
 
->>>>>>> dbc0bcf4
 
 class EdgeType(Enum):
     program = 1
     async_ = 2
     sync = 3
 
-<<<<<<< HEAD
-@ch_time_block.decor()
-def gen_dynamic_dfg(
-        call_trees: Mapping[int, CallTree],
-=======
 
 @ch_time_block.decor()
 def gen_dynamic_dfg(
     call_trees: Mapping[int, CallTree],
->>>>>>> dbc0bcf4
 ) -> Mapping[str, Any]:
     dynamic_dfg = nx.DiGraph()
 
@@ -417,9 +255,6 @@
     for tree in call_trees.values():
         last_comm: Optional[DynamicFrame] = None
         for frame in anytree.PreOrderIter(tree.root):
-<<<<<<< HEAD
-            if frame.static_frame.function_name in {"put", "get", "callback", "entry", "exit"}:
-=======
             if frame.static_frame.function_name in {
                 "put",
                 "get",
@@ -427,7 +262,6 @@
                 "entry",
                 "exit",
             }:
->>>>>>> dbc0bcf4
                 if last_comm is not None:
                     dynamic_dfg.add_edge(
                         last_comm, frame, topic_name=None, type=EdgeType.program
@@ -439,14 +273,10 @@
     # Maps a dataitem (topic_name, serial_no) to its put.
     for tree in call_trees.values():
         for frame in anytree.PreOrderIter(tree.root):
-<<<<<<< HEAD
-            if frame.static_frame.function_name == "put" and frame.static_frame.topic_name != "1_completion":
-=======
             if (
                 frame.static_frame.function_name == "put"
                 and frame.static_frame.topic_name != "1_completion"
             ):
->>>>>>> dbc0bcf4
                 data_id = (frame.static_frame.topic_name, frame.serial_no)
                 assert data_id not in data_to_put, f"{data_id}"
                 data_to_put[data_id] = frame
@@ -485,26 +315,17 @@
                         put, frame, topic_name=topic_name, type=EdgeType.sync
                     )
                 else:
-<<<<<<< HEAD
-                    warnings.warn(f"cb: {data_id} from {frame.static_frame.plugin} not found", UserWarning)
-=======
                     warnings.warn(
                         f"cb: {data_id} from {frame.static_frame.plugin} not found",
                         UserWarning,
                     )
->>>>>>> dbc0bcf4
 
     return dynamic_dfg
 
 
 def gen_static_dfg(
-<<<<<<< HEAD
-        call_trees: Mapping[int, CallTree],
-        dynamic_dfg,
-=======
     call_trees: Mapping[int, CallTree],
     dynamic_dfg,
->>>>>>> dbc0bcf4
 ) -> Mapping[str, Any]:
     static_dfg = nx.DiGraph()
     for src, dst, edge_attrs in dynamic_dfg.edges(data=True):
@@ -515,18 +336,11 @@
         )
     return static_dfg
 
-<<<<<<< HEAD
-@ch_time_block.decor()
-def gen_dfg_plot(
-        static_dfg,
-        output_dir: Path,
-=======
 
 @ch_time_block.decor()
 def gen_dfg_plot(
     static_dfg,
     output_dir: Path,
->>>>>>> dbc0bcf4
 ) -> Mapping[str, Any]:
 
     plugin_to_nodes: Dict[str, List[StaticFrame]] = collections.defaultdict(list)
@@ -554,10 +368,6 @@
                 }[edge_attrs["type"]],
             )
             for node in [src, dst]:
-<<<<<<< HEAD
-                # assert plugin
-=======
->>>>>>> dbc0bcf4
                 plugin_to_nodes[node.plugin].append(node)
                 static_dfg_graphviz.get_node(frame_to_id(node)).attr[
                     "label"
@@ -565,11 +375,7 @@
 
     # for plugin, nodes in plugin_to_nodes.items():
     #     static_dfg_graphviz.add_subgraph(map(frame_to_id, nodes), plugin, rank="same", rankdir="TB")
-<<<<<<< HEAD
-        
-=======
-
->>>>>>> dbc0bcf4
+
     # for static, dynamic in path_static_to_dynamic.items():
     #     for src, dst in zip(static[:-1], static[1:]):
     #         static_dfg_graphviz.get_edge(frame_to_id(src), frame_to_id(dst),).attr[
@@ -589,19 +395,11 @@
     static_dfg_graphviz.draw(img_path, prog="dot")
 
 
-<<<<<<< HEAD
-@memoize(group=group, verbose=False)
-def gen_path_static_to_dynamic(
-        static_dfg,
-        dynamic_dfg,
-        static_to_dynamic,
-=======
 @memoize(group=group)
 def gen_path_static_to_dynamic(
     static_dfg,
     dynamic_dfg,
     static_to_dynamic,
->>>>>>> dbc0bcf4
 ) -> Any:
     path_static_to_dynamic: Mapping[
         Tuple[StaticFrame, ...], List[Tuple[DynamicFrame, ...]]
@@ -635,17 +433,6 @@
                 )
 
     for static_dst in static_dfg:
-<<<<<<< HEAD
-        assert static_dst in static_to_dynamic, f"{static_dst!s} from static_dfg is not found in static_to_dynamic"
-        assert static_to_dynamic[static_dst]
-        for dynamic_dst in static_to_dynamic[static_dst]:
-                for dynamic_path in explore(
-                    dynamic_dst, (), {dynamic_dst.static_frame}, 0
-                ):
-                    dynamic_path = dynamic_path[::-1]
-                    static_path = tuple(frame.static_frame for frame in dynamic_path)
-                    path_static_to_dynamic[static_path].append(dynamic_path)
-=======
         assert (
             static_dst in static_to_dynamic
         ), f"{static_dst!s} from static_dfg is not found in static_to_dynamic"
@@ -655,7 +442,6 @@
                 dynamic_path = dynamic_path[::-1]
                 static_path = tuple(frame.static_frame for frame in dynamic_path)
                 path_static_to_dynamic[static_path].append(dynamic_path)
->>>>>>> dbc0bcf4
 
     def get_input_times(path: Iterable[DynamicFrame]) -> Iterable[int]:
         return (
@@ -684,29 +470,12 @@
     # TODO: compute how many puts are "used/ignored"
     return dict(path_static_to_dynamic_freshest)
 
-<<<<<<< HEAD
-@memoize(verbose=False, group=group)
-=======
 
 @memoize(group=group)
->>>>>>> dbc0bcf4
 def all_dfg(call_trees, output_dir, static_to_dynamic) -> Mapping[str, Any]:
     dynamic_dfg = gen_dynamic_dfg(call_trees)
     static_dfg = gen_static_dfg(call_trees, dynamic_dfg)
     # gen_dfg_plot(static_dfg, output_dir)
-<<<<<<< HEAD
-    path_static_to_dynamic = gen_path_static_to_dynamic(static_dfg, dynamic_dfg, static_to_dynamic)
-    return path_static_to_dynamic
-
-important_path_signatures: Mapping[str, List[int]] = {
-    "CC":     (7,) * 2 +            (3,) * 3 +            (6,) * 4,
-    "Render": (7,) * 2 +            (3,) * 3 + (5,) * 2 + (6,) * 6,
-    "Cam":    (8,) * 2 + (2,) * 3 + (3,) * 2 +            (6,) * 4,
-}
-
-def gen_important_paths(
-        path_static_to_dynamic,
-=======
     path_static_to_dynamic = gen_path_static_to_dynamic(
         static_dfg, dynamic_dfg, static_to_dynamic
     )
@@ -723,40 +492,10 @@
 def gen_important_paths(
     path_static_to_dynamic,
     output_dir: Path,
->>>>>>> dbc0bcf4
 ) -> Any:
     def path_signature(path: Iterable[StaticFrame]) -> Tuple[int]:
         return tuple(int(frame.plugin) for frame in path)
 
-<<<<<<< HEAD
-    def find_path(paths: Iterable[Tuple[StaticFrame, ...]], signature: Tuple[int, ...]) -> Tuple[StaticFrame, ...]:
-        for path in paths:
-            if path_signature(path) == signature:
-                return path
-        print(f"{signature} is not found.")
-        for path in paths:
-            print(path_signature(path))
-        raise KeyError()
-
-    return {
-        name: find_path(path_static_to_dynamic.keys(), path_signature)
-        for name, path_signature in important_path_signatures.items()
-    }
-
-# TODO: Move the cutting to a later stage
-time_offset = 7
-
-@ch_time_block.decor()
-def gen_path_metrics(
-        path_static_to_dynamic,
-) -> Mapping[str, Any]:
-    path_metrics = {}
-    for static_path, dynamic_paths in path_static_to_dynamic.items():
-        data = np.array([
-            [node.wall_start for node in dynamic_path] + [dynamic_path[-1].wall_stop]
-            for dynamic_path in dynamic_paths
-        ])
-=======
     def find_path(
         paths: Iterable[Tuple[StaticFrame, ...]], signature: Tuple[int, ...]
     ) -> Tuple[StaticFrame, ...]:
@@ -793,7 +532,6 @@
                 for dynamic_path in dynamic_paths
             ]
         )
->>>>>>> dbc0bcf4
 
         assert (data[1:] - data[:-1] < 0).sum() < len(
             data
@@ -808,74 +546,6 @@
         path_metrics[static_path] = {
             "times": data[frame_offset:],
             "rel_time": data[frame_offset:] - data[frame_offset:, 0][:, np.newaxis],
-<<<<<<< HEAD
-            "latency": data[frame_offset:, -1] - data[frame_offset:, (1 if static_path[0].plugin == 8 else 0)] ,
-            "period": data[frame_offset+1:, -1] - data[frame_offset:-1, -1],
-            "rt": data[frame_offset+1:, -1] - data[frame_offset:-1, 0],
-        }
-    return path_metrics
-
-path_metric_names = ["latency", "period", "rt"]
-
-@ch_time_block.decor()
-def gen_path_metrics_plot(path_static_to_dynamic, important_paths, path_metrics, output_dir):
-    def summarize(static_path: tuple[StaticFrame, ...]) -> str:
-        dynamic_paths = path_static_to_dynamic[static_path]
-        data = path_metrics[static_path]
-        def link_str(i: int) -> str:
-            frame_start = dynamic_paths[0][i].static_frame.plugin_function_topic("-")
-            frame_end = dynamic_paths[0][i+1].static_frame.plugin_function_topic("-")
-            label = f"{frame_start} -> {frame_end} (ms) "
-            padding = max(0, 60 - len(label)) * " "
-            numbers = summary_stats((data["rel_time"][:, i+1] - data["rel_time"][:, i]) / 1e6)
-            return label + padding + numbers
-        return "\n".join([
-            f"{len(dynamic_paths)}" + " -> ".join(frame.plugin for frame in static_path),
-            "\n".join(link_str(i) for i in range(len(dynamic_paths[0]) - 1)),
-            "\n".join(f"{summary_stats(data[metric] / 1e6)}" for metric in path_metric_names),
-        ])
-
-    chains_dir = output_dir / "chains"
-    write_dir({
-        output_dir / "chains": {
-            f"summary.txt": "\n".join(
-                "\n".join([
-                    name,
-                    summarize(static_path),
-                    "",
-                ])
-                for name, static_path in important_paths.items()
-            ),
-            **{
-                path_name: {
-                    **{
-                        metric_name: {
-                            "hist.png": histogram(
-                                ys=path_metrics[path][metric_name] / 1e6,
-                                xlabel=f"{metric_name} (ms)",
-                                title=f"{metric_name.capitalize()} of {path_name}",
-                            ),
-                            "ts.png": timeseries(
-                                ts=path_metrics[path]["times"][:, 0],
-                                ys=path_metrics[path][metric_name] / 1e6,
-                                ylabel=f"{metric_name} (ms)",
-                                title=f"{metric_name.capitalize()} of {path_name}",
-                            ),
-                            "data.npy": capture_file(lambda file: np.savetxt(file, path_metrics[path][metric_name])),
-                        }
-                        for metric_name in path_metric_names
-                    },
-                    "times.npy": capture_file(lambda file: np.savetxt(file, path_metrics[path]["times"])),
-                }
-                for path_name, path in important_paths.items()
-            },
-        },
-    })
-
-def gen_project_compute_times(
-        conditions: Mapping[str, Any],
-        compute_times: Mapping[str, Any],
-=======
             "latency": data[frame_offset:, -1]
             - data[frame_offset:, (1 if static_path[0].plugin == 8 else 0)],
             "period": data[frame_offset + 1 :, -1] - data[frame_offset:-1, -1],
@@ -969,7 +639,6 @@
 def gen_project_compute_times(
     conditions: Mapping[str, Any],
     compute_times: Mapping[str, Any],
->>>>>>> dbc0bcf4
 ):
     return {
         frozendict(conditions): {
@@ -981,18 +650,11 @@
         },
     }
 
-<<<<<<< HEAD
-def gen_project_path_metrics(
-        conditions: Mapping[str, Any],
-        important_paths: Mapping[str, Any],
-        path_metrics,
-=======
 
 def gen_project_path_metrics(
     conditions: Mapping[str, Any],
     important_paths: Mapping[str, Any],
     path_metrics,
->>>>>>> dbc0bcf4
 ):
     return {
         frozendict(conditions): {
@@ -1003,19 +665,12 @@
             for path_name, path in important_paths.items()
         },
     }
-<<<<<<< HEAD
-def gen_project_path_times(
-        conditions: Mapping[str, Any],
-        important_paths: Mapping[str, Any],
-        path_metrics,
-=======
 
 
 def gen_project_path_times(
     conditions: Mapping[str, Any],
     important_paths: Mapping[str, Any],
     path_metrics,
->>>>>>> dbc0bcf4
 ):
     return {
         frozendict(conditions): {
@@ -1024,23 +679,6 @@
         },
     }
 
-<<<<<<< HEAD
-def collect(trees: List[Optional[CallTree]]):
-    return {
-        int(tree.thread_id): tree
-        for tree in trees
-        if tree is not None
-    }
-
-
-def analyze_trial_delayed(metrics: Path, output_dir: Path) -> Mapping[str, dask.Delayed[Any]]:
-    delayed = dask.delayed if globals()["use_parallel"] else lambda x: x
-
-    (output_dir / "source").write_text(str(metrics.resolve()))
-
-    config = yaml.load((metrics / "config.yaml").read_text(), Loader=yaml.SafeLoader)
-    conditions = config["conditions"]
-=======
 
 def collect(trees: List[Optional[CallTree]]):
     return {int(tree.thread_id): tree for tree in trees if tree is not None}
@@ -1093,71 +731,8 @@
         "proj_path_times": proj_path_times,
         "condition_trials": {frozendict(conditions): [output_dir]},
     }
->>>>>>> dbc0bcf4
-
-    call_trees = delayed(collect)([
-        delayed(Memoized(CallTree.from_database, verbose=False, group=group))(path)
-        for path in (metrics / "frames").iterdir()
-    ])
-    static_to_dynamic = delayed(gen_static_to_dynamic)(call_trees)
-    compute_times = delayed(gen_compute_times)(output_dir, call_trees, static_to_dynamic, conditions)
-    path_static_to_dynamic = delayed(all_dfg)(call_trees, output_dir, static_to_dynamic)
-    important_paths = delayed(gen_important_paths)(path_static_to_dynamic)
-    path_metrics = delayed(gen_path_metrics)(path_static_to_dynamic)
-    path_metrics_plot = delayed(gen_path_metrics_plot)(path_static_to_dynamic, important_paths, path_metrics, output_dir)
-
-<<<<<<< HEAD
-    compute_times_plot = delayed(gen_compute_times_plot)(call_trees, compute_times, output_dir)
-    # callgraph_plot = delayed(gen_callgraph_plot)(output_dir, call_trees, static_to_dynamic)
-
-    proj_compute_times = delayed(gen_project_compute_times)(conditions, compute_times)
-    proj_path_metrics = delayed(gen_project_path_metrics)(conditions, important_paths, path_metrics)
-    proj_path_times = delayed(gen_project_path_times)(conditions, important_paths, path_metrics)
-    return {
-        "conditions": conditions,
-        "path_metrics_plot": path_metrics_plot,
-        "compute_times_plot": compute_times_plot,
-        "proj_compute_times": proj_compute_times,
-        "proj_path_metrics": proj_path_metrics,
-        "proj_path_times": proj_path_times,
-        "condition_trials": {frozendict(conditions): [output_dir]},
-    }
-
-def combine(projected_trials: Iterable[Mapping[str, Any]]) -> Mapping[str, Any]:
-    data = {
-        "proj_compute_times": collections.defaultdict(lambda: collections.defaultdict(lambda: collections.defaultdict(list))),
-        "proj_path_metrics": collections.defaultdict(lambda: collections.defaultdict(lambda: collections.defaultdict(list))),
-        "proj_path_times": collections.defaultdict(lambda: collections.defaultdict(list)),
-        "condition_trials": collections.defaultdict(list)
-    }
-    for trial in projected_trials:
-        for condition, equiv_trials in trial["condition_trials"].items():
-            data["condition_trials"][condition].extend(equiv_trials)
-        for conditions, name_metric_series in trial["proj_compute_times"].items():
-            for name, metric_series in name_metric_series.items():
-                for metric, series in metric_series.items():
-                    data["proj_compute_times"][conditions][name][metric].extend(series)
-        for conditions, name_metric_series in trial["proj_path_metrics"].items():
-            for name, metric_series in name_metric_series.items():
-                for metric, series in metric_series.items():
-                    data["proj_path_metrics"][conditions][name][metric].extend(series)
-        # for conditions, name_metric_series in trial["proj_path_times"].items():
-        #     for name, times in name_metric_series.items():
-        #         data["proj_path_times"][conditions][name].extend(times)
-    # Undo the defaultdict
-    return undefault_dict(data)
-
-@memoize(verbose=False, group=group)
-def analyze_trials_projection(metrics_group: Path) -> Mapping[str, Any]:
-    0
-    compute = dask.compute if globals()["use_parallel"] else lambda *args: args
-    ret = combine(compute([
-        analyze_trial_delayed(metrics, metrics)
-        for metrics in metrics_group
-    ])[0])
-    gc.collect()
-    return ret
-=======
+
+
 def combine(projected_trials: Iterable[Mapping[str, Any]]) -> Mapping[str, Any]:
     data = {
         "proj_compute_times": collections.defaultdict(
@@ -1210,5 +785,4 @@
             for path in (metrics / "frames").iterdir()
         ]
         for metrics in metrics_dirs
-    ]
->>>>>>> dbc0bcf4
+    ]