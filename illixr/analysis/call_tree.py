"""See CallForest."""

from __future__ import annotations

import collections
import contextlib
import sqlite3
<<<<<<< HEAD
import dask.bag
from pathlib import Path
=======
>>>>>>> dbc0bcf4
from typing import (
    Any,
    Dict,
    Iterable,
    List,
    Mapping,
    Optional,
    Tuple,
    Type,
    TypeVar,
    Union,
    cast,
)

import anytree  # type: ignore
import attr
import pandas  # type: ignore
from tqdm import tqdm  # type: ignore

from .util import sort_and_set_index, to_categories


class DataIntegrityWarning(Warning):
    """Non-fatal warning that the data might be invalid."""


T = TypeVar("T")


def falsy_to_none(elem: T) -> Optional[T]:
    if elem:
        return elem
    else:
        return None


class StaticFrame(anytree.NodeMixin):  # type: ignore
    """A dynamic stack frame."""

    function_name: str
    file_name: str
    line: int
    _plugin: Optional[str]
    _topic_name: Optional[str]

    def __hash__(self) -> int:
<<<<<<< HEAD
        return hash((
=======
        return (
            hash(
                (
                    self.function_name,
                    self.file_name,
                    self.line,
                    self.plugin,
                    self.topic_name,
                )
            )
            ^ (0 if self.parent is not None else hash(self.parent))
        )

    def __determ_hash__(self) -> Any:
        return (
>>>>>>> dbc0bcf4
            self.function_name,
            self.file_name,
            self.line,
            self.plugin,
            self.topic_name,
<<<<<<< HEAD
        )) ^ (0 if self.parent is not None else hash(self.parent))

    def __determ_hash__(self) -> Any:
        return (self.function_name, self.file_name, self.line, self.plugin, self.topic_name, self.parent)

    def __eq__(self, other: object) -> bool:
        attrs = ["function_name", "file_name", "line", "plugin", "topic_name"]
        return all(getattr(self, attr) == getattr(other, attr) for attr in attrs) and self.parent == other.parent
=======
            self.parent,
        )

    def __eq__(self, other: object) -> bool:
        attrs = ["function_name", "file_name", "line", "plugin", "topic_name"]
        return (
            all(getattr(self, attr) == getattr(other, attr) for attr in attrs)
            and self.parent == other.parent
        )
>>>>>>> dbc0bcf4

    def __neq__(self, other: DynamicFrame) -> bool:
        return not self == other

    def plugin_function(self, sep: str = "\n") -> str:
        plugin_str = self.plugin + sep if self.plugin else ""
        return f"{plugin_str}{self.function_name}"

<<<<<<< HEAD
    def plugin_function_topic(self, sep: str="\n") -> str:
=======
    def plugin_function_topic(self, sep: str = "\n") -> str:
>>>>>>> dbc0bcf4
        plugin_str = self.plugin + sep if self.plugin else ""
        topic_str = sep + self.topic_name if self.topic_name else ""
        return f"{plugin_str}{self.function_name}{topic_str}"

<<<<<<< HEAD
    def file_function_line(self, sep: str=":") -> str:
=======
    def file_function_line(self, sep: str = ":") -> str:
>>>>>>> dbc0bcf4
        return f"{self.file_name}{sep}{self.line}{sep}{self.function_name}"

    def __str__(self) -> str:
        return self.file_function_line()

    def __init__(
        self,
        row: pandas.Series[Any],
        parent: Optional[StaticFrame] = None,
        children: Optional[Iterable[StaticFrame]] = None,
    ) -> None:
        """Constructs a StaticFrame. See anytree.NodeMixin for parent and children."""
        self.function_name = cast(str, row["function_name"])
        self._file_name = cast(str, row["file_name"])
        self.line = cast(int, row["line"])
        self._plugin = falsy_to_none(cast(str, row["plugin"]))
        self._topic_name = falsy_to_none(cast(str, row["topic_name"]))
        self.parent = parent
        if self.function_name in {"get", "put"}:
            assert self.topic_name is not None
        if children:
            self.children = children

    @property
    def plugin(self) -> Optional[str]:
        """Returns the name of the plugin responsible for calling this static frame.."""
        if self._plugin is None:
            if self.parent is not None:
                self._plugin = self.parent.plugin
            else:
                self._plugin = None
        return self._plugin

    @property
    def topic_name(self) -> str:
        """Returns the topic of the plugin responsible for calling this static frame."""
        if self._topic_name is None:
            if self.function_name == "callback":
                self._topic_name = self.parent.parent.topic_name
            else:
                self._topic_name = None
        return self._topic_name

    @property
    def file_name(self) -> str:
<<<<<<< HEAD
        return "/".join(self._file_name.split('/')[-2:])
=======
        return "/".join(self._file_name.split("/")[-2:])

>>>>>>> dbc0bcf4

class DynamicFrame(anytree.NodeMixin):  # type: ignore
    """A dynamic stack frame."""

    thread_id: int
    _frame_id: int
    cpu_time: int
    wall_time: int
    wall_start: int
    wall_stop: int
    static_frame: StaticFrame
    serial_no: Optional[int]

    def __hash__(self) -> int:
        return hash((self.thread_id, self._frame_id))

    def __determ_hash__(self) -> Any:
        return (self.thread_id, self._frame_id)

    def __eq__(self, other: DynamicFrame) -> bool:
        return self.thread_id == other.thread_id and self._frame_id == other._frame_id

    def __neq__(self, other: DynamicFrame) -> bool:
        return not self == other

    def __str__(self) -> str:
        """Human-readable string representation"""
        return f"{self.thread_id} {self._frame_id}"

    def __repr__(self) -> str:
        return f"{self.thread_id=} {self._frame_id=}"

    def __init__(
        self,
        index: Tuple[int, int],
        row: pandas.Series[Any],
        static_frame: StaticFrame,
        parent: Optional[DynamicFrame] = None,
        children: Optional[Iterable[DynamicFrame]] = None,
    ) -> None:
        """Constructs a DynamicFrame. See anytree.NodeMixin for parent and children."""

        is_custom_time = row["custom_time"] != 0
        self.thread_id = index[0]
        self._frame_id = index[1]
        self.cpu_time = row["cpu_stop"] - row["cpu_start"]
        self.wall_time = row["wall_stop"] - row["wall_start"]
<<<<<<< HEAD
        self.wall_start = row["wall_start"] if not is_custom_time else row["custom_time"]
=======
        self.wall_start = (
            row["wall_start"] if not is_custom_time else row["custom_time"]
        )
>>>>>>> dbc0bcf4
        self.wall_stop = row["wall_stop"] if not is_custom_time else row["custom_time"]
        self.static_frame = static_frame
        self.serial_no = row["serial_no"]
        self.parent = parent
        if children:
            self.children = children


_Class = TypeVar("_Class", bound="CallTree")


@attr.frozen
class CallTree:
    """Deals with the callgraph generated by cpu_timer for one thread.

    Other analysis should never read the raw dataframe of cpu_timer
    frames; Instead, they should delegate to this module. That way, I
    can easily change how cpu_timer works.

    This will be based on implementation details of
    ILLIXR/common/cpu_timer, ILLIXR/runtime/frame_logger.hpp, and the
    various implementations of FrameInfo but NOT on any other part of
    ILLIXR.

    """

    thread_id: int
    root: DynamicFrame
    calls: int
    static_to_dynamic: Mapping[StaticFrame, List[DynamicFrame]]

    @classmethod
    def from_database(
        cls: Type[_Class],
        database_url: str,
        verify: bool = False,
    ) -> Optional[_Class]:
        """Reads a CallForest from the database

        This is the "opposite" of ILLIXR/runtime/frame_logger2.hpp.

        """

        with contextlib.closing(sqlite3.connect(database_url)) as conn:
<<<<<<< HEAD
            frames = pandas.read_sql_query("SELECT * FROM finished;", conn)
            index = frames[["thread_id", "frame"]]
            dups = index.duplicated()
            assert not dups.any()
            frames2 = sort_and_set_index(frames, ["thread_id", "frame"], verify_integrity=True)
=======
            try:
                frames = pandas.read_sql_query("SELECT * FROM finished;", conn)
            except pandas.io.sql.DatabaseError as e:
                raise RuntimeError(f"{database_url} doesn't work") from e
            index = frames[["thread_id", "frame"]]
            dups = index.duplicated()
            assert not dups.any()
            frames2 = sort_and_set_index(
                frames, ["thread_id", "frame"], verify_integrity=True
            )
>>>>>>> dbc0bcf4
            frames3 = to_categories(frames2, ["function_name", "topic_name"])
            frames = frames3

        calls = sum(frames["cpu_start"] != 0) + sum(frames["cpu_stop"] != 0)

        if verify and not (frames["epoch"] == 0).all():
            raise RuntimeError(
                "Frames come from different epochs;" "They need to be merged."
            )

        if len(frames) == 0:
            return None

        if verify and frames.index.levels[0].nunique() != 1:
            raise RuntimeError("Frames come from different threads")
        else:
            thread_id = frames.index.levels[0][0]

        # Don't create duplicates of the dynamic and static frame
        index_to_frame: Dict[Tuple[int, int], DynamicFrame] = {}
        frame_to_static_children: Dict[
            Union[DynamicFrame, None], Dict[Tuple[str, str, str], StaticFrame]
        ] = collections.defaultdict(dict)
        static_to_dynamic: Dict[
            StaticFrame, List[DynamicFrame]
        ] = collections.defaultdict(list)
        for index, row in tqdm(
<<<<<<< HEAD
                frames.iterrows(),
                total=len(frames),
                desc=f"Reconstrucing stack {thread_id}",
                unit="frame",
=======
            frames.iterrows(),
            total=len(frames),
            desc=f"Reconstrucing stack {thread_id}",
            unit="frame",
>>>>>>> dbc0bcf4
        ):
            # Get parent as DynamicFrame or None
            assert (not verify) or row["caller"] == 0 or row["caller"] < index[1]
            parent = index_to_frame.get((index[0], row["caller"]), None)

            # Get StaticFrame, reusing if already exists.
            # However, it must already exist _at the same point in the stack._
            # static_children is all of the StaticFrames that exist at this point in the stack
            static_children = frame_to_static_children[
                parent.static_frame if parent is not None else None
            ]
            static_info = cast(
                Tuple[str, str, str],
                tuple(row[["function_name", "plugin", "topic_name"]]),
            )
            if static_info not in static_children:
                # Not exists; create
                static_children[static_info] = StaticFrame(
                    row, parent=parent.static_frame if parent else None
                )
            static_frame = static_children[static_info]

            frame = DynamicFrame(index, row, static_frame, parent=parent)

            # Update the index_to_frame so its children can find it.
            index_to_frame[index] = frame
            static_to_dynamic[frame.static_frame].append(frame)

        return cls(
            thread_id=thread_id,
            root=index_to_frame[(thread_id, 0)],
            static_to_dynamic=dict(static_to_dynamic),
            calls=calls,
        )<|MERGE_RESOLUTION|>--- conflicted
+++ resolved
@@ -5,11 +5,6 @@
 import collections
 import contextlib
 import sqlite3
-<<<<<<< HEAD
-import dask.bag
-from pathlib import Path
-=======
->>>>>>> dbc0bcf4
 from typing import (
     Any,
     Dict,
@@ -56,9 +51,6 @@
     _topic_name: Optional[str]
 
     def __hash__(self) -> int:
-<<<<<<< HEAD
-        return hash((
-=======
         return (
             hash(
                 (
@@ -74,22 +66,11 @@
 
     def __determ_hash__(self) -> Any:
         return (
->>>>>>> dbc0bcf4
             self.function_name,
             self.file_name,
             self.line,
             self.plugin,
             self.topic_name,
-<<<<<<< HEAD
-        )) ^ (0 if self.parent is not None else hash(self.parent))
-
-    def __determ_hash__(self) -> Any:
-        return (self.function_name, self.file_name, self.line, self.plugin, self.topic_name, self.parent)
-
-    def __eq__(self, other: object) -> bool:
-        attrs = ["function_name", "file_name", "line", "plugin", "topic_name"]
-        return all(getattr(self, attr) == getattr(other, attr) for attr in attrs) and self.parent == other.parent
-=======
             self.parent,
         )
 
@@ -99,7 +80,6 @@
             all(getattr(self, attr) == getattr(other, attr) for attr in attrs)
             and self.parent == other.parent
         )
->>>>>>> dbc0bcf4
 
     def __neq__(self, other: DynamicFrame) -> bool:
         return not self == other
@@ -108,20 +88,12 @@
         plugin_str = self.plugin + sep if self.plugin else ""
         return f"{plugin_str}{self.function_name}"
 
-<<<<<<< HEAD
-    def plugin_function_topic(self, sep: str="\n") -> str:
-=======
     def plugin_function_topic(self, sep: str = "\n") -> str:
->>>>>>> dbc0bcf4
         plugin_str = self.plugin + sep if self.plugin else ""
         topic_str = sep + self.topic_name if self.topic_name else ""
         return f"{plugin_str}{self.function_name}{topic_str}"
 
-<<<<<<< HEAD
-    def file_function_line(self, sep: str=":") -> str:
-=======
     def file_function_line(self, sep: str = ":") -> str:
->>>>>>> dbc0bcf4
         return f"{self.file_name}{sep}{self.line}{sep}{self.function_name}"
 
     def __str__(self) -> str:
@@ -167,12 +139,8 @@
 
     @property
     def file_name(self) -> str:
-<<<<<<< HEAD
-        return "/".join(self._file_name.split('/')[-2:])
-=======
         return "/".join(self._file_name.split("/")[-2:])
 
->>>>>>> dbc0bcf4
 
 class DynamicFrame(anytree.NodeMixin):  # type: ignore
     """A dynamic stack frame."""
@@ -220,13 +188,9 @@
         self._frame_id = index[1]
         self.cpu_time = row["cpu_stop"] - row["cpu_start"]
         self.wall_time = row["wall_stop"] - row["wall_start"]
-<<<<<<< HEAD
-        self.wall_start = row["wall_start"] if not is_custom_time else row["custom_time"]
-=======
         self.wall_start = (
             row["wall_start"] if not is_custom_time else row["custom_time"]
         )
->>>>>>> dbc0bcf4
         self.wall_stop = row["wall_stop"] if not is_custom_time else row["custom_time"]
         self.static_frame = static_frame
         self.serial_no = row["serial_no"]
@@ -271,13 +235,6 @@
         """
 
         with contextlib.closing(sqlite3.connect(database_url)) as conn:
-<<<<<<< HEAD
-            frames = pandas.read_sql_query("SELECT * FROM finished;", conn)
-            index = frames[["thread_id", "frame"]]
-            dups = index.duplicated()
-            assert not dups.any()
-            frames2 = sort_and_set_index(frames, ["thread_id", "frame"], verify_integrity=True)
-=======
             try:
                 frames = pandas.read_sql_query("SELECT * FROM finished;", conn)
             except pandas.io.sql.DatabaseError as e:
@@ -288,7 +245,6 @@
             frames2 = sort_and_set_index(
                 frames, ["thread_id", "frame"], verify_integrity=True
             )
->>>>>>> dbc0bcf4
             frames3 = to_categories(frames2, ["function_name", "topic_name"])
             frames = frames3
 
@@ -316,17 +272,10 @@
             StaticFrame, List[DynamicFrame]
         ] = collections.defaultdict(list)
         for index, row in tqdm(
-<<<<<<< HEAD
-                frames.iterrows(),
-                total=len(frames),
-                desc=f"Reconstrucing stack {thread_id}",
-                unit="frame",
-=======
             frames.iterrows(),
             total=len(frames),
             desc=f"Reconstrucing stack {thread_id}",
             unit="frame",
->>>>>>> dbc0bcf4
         ):
             # Get parent as DynamicFrame or None
             assert (not verify) or row["caller"] == 0 or row["caller"] < index[1]
