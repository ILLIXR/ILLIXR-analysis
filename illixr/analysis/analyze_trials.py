--- conflicted
+++ resolved
@@ -1,15 +1,9 @@
 """Munges the data into human-readable outputs.
-<<<<<<< HEAD
-=======
 
 This should not take into account ILLIXR-specific information.
 """
 
 from typing import Callable, List
->>>>>>> 16bd69ca
-
-This should not take into account ILLIXR-specific information.
-"""
 
 import collections
 import subprocess
@@ -116,37 +110,6 @@
 analyze_trial_fns: List[Callable[[Trial], None]] = [callgraph, data_flow_graph]
 
 
-def callgraph(trial: Trial) -> None:
-    """Generate a visualization of the callgraph."""
-    # digraph = trial.call_forest.get_static_callgraph()
-    # total_time = 1
-    # for edge in digraph.edges:
-    #     parent_time = 1
-    #     # sum(dynamic_frame.cpu_duration for dynamic_frame in edge["dynamic_frames"])
-    #     child_time = sum(
-    #         cast(int, dynamic_frame.cpu_duration)
-    #         for dynamic_frame in edge["dynamic_frames"]
-    #     )
-    #     edge["penwidth"] = clip(child_time / parent_time * 10, 0.2, 10)
-    #     edge["fixedsize"] = True
-    #     edge["size"] = clip(child_time / total_time * 10, 0.2, 10)
-    #     del edge["dynamic_frames"]
-
-
-<<<<<<< HEAD
-    """
-    for analyze_trials_fn in analyze_trials_fns:
-        analyze_trials_fn(trials)
-
-    for analyze_trial_fn in analyze_trial_fns:
-        for trial in trials.each:
-            analyze_trial_fn(trial)
-
-=======
-analyze_trials_fns: List[Callable[[Trials], None]] = []
-analyze_trial_fns: List[Callable[[Trial], None]] = [callgraph]
-
-
 def analyze_trials(trials: Trials) -> None:
     """Main entrypoint for inter-trial analysis.
 
@@ -158,5 +121,4 @@
 
     for analyze_trial_fn in analyze_trial_fns:
         for trial in trials.each:
-            analyze_trial_fn(trial)
->>>>>>> 16bd69ca
+            analyze_trial_fn(trial)