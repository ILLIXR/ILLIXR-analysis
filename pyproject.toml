[tool.poetry]
name = "ILLIXR-analysis"
version = "0.1.0"
description = ""
# Feel free to add yourself here.
# Perhaps we should populate this from the GitHub contributors.
authors = ["Samuel Grayson <sam@samgrayson.me>"]
license = "NCSA"
repository = "https://github.com/ILLIXR/ILLIXR-analysis"
packages = [
    { include = "illixr" },
]

[tool.poetry.dependencies]
<<<<<<< HEAD
python = ">=3.7.1,<3.10"
=======
python = ">=3.8,<3.9"
>>>>>>> dbc0bcf4
typer = {extras = ["all"], version = "^0.3.2"}
typer-cli = "^0.0.11"
pandas = "^1.2.1"
attrs = "^20.3.0"
networkx = "^2.5"
anytree = "^2.8.0"
tqdm = "^4.56.0"
pygraphviz = "^1.7"
<<<<<<< HEAD
"charmonium.cache" = "^1.1.0"
=======
"charmonium.cache" = "^1.2.1"
>>>>>>> dbc0bcf4
matplotlib = "^3.3.4"
ipdb = "^0.13.6"
dask = {extras = ["distributed"], version = "^2021.4.1"}
PyQt5 = "^5.15.4"
scipy = "^1.6.3"
frozendict = "^1.2"
"charmonium.time-block" = "^0.2.1"
graphviz = "^0.16"
bokeh = "^2.3.1"
<<<<<<< HEAD
=======
tabulate = "^0.8.9"
>>>>>>> dbc0bcf4

[tool.poetry.dev-dependencies]
autoflake = "^1.4"
black = "^20.8b1"
mypy = "^0.800"
pylint = "^2.6.0"
ipython = "^7.19.0"
psutil = "^5.8.0"

[build-system]
requires = ["poetry>=0.12"]
build-backend = "poetry.masonry.api"<|MERGE_RESOLUTION|>--- conflicted
+++ resolved
@@ -12,11 +12,7 @@
 ]
 
 [tool.poetry.dependencies]
-<<<<<<< HEAD
-python = ">=3.7.1,<3.10"
-=======
 python = ">=3.8,<3.9"
->>>>>>> dbc0bcf4
 typer = {extras = ["all"], version = "^0.3.2"}
 typer-cli = "^0.0.11"
 pandas = "^1.2.1"
@@ -25,11 +21,7 @@
 anytree = "^2.8.0"
 tqdm = "^4.56.0"
 pygraphviz = "^1.7"
-<<<<<<< HEAD
-"charmonium.cache" = "^1.1.0"
-=======
 "charmonium.cache" = "^1.2.1"
->>>>>>> dbc0bcf4
 matplotlib = "^3.3.4"
 ipdb = "^0.13.6"
 dask = {extras = ["distributed"], version = "^2021.4.1"}
@@ -39,10 +31,7 @@
 "charmonium.time-block" = "^0.2.1"
 graphviz = "^0.16"
 bokeh = "^2.3.1"
-<<<<<<< HEAD
-=======
 tabulate = "^0.8.9"
->>>>>>> dbc0bcf4
 
 [tool.poetry.dev-dependencies]
 autoflake = "^1.4"
