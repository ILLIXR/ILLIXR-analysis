"""Functions which are **independent** of ILLIXR.

It is suitable for importing into another project.

Ideally, every ILLIXR-specific function calls ILLIXR-independent
functions with ILLIXR-specific information."""

import abc
import collections
import io
import itertools
import shutil
import subprocess
<<<<<<< HEAD
from typing import Any, Callable, Iterable, List, Optional, TypeVar
import collections
import random
import contextlib
from enum import Enum
from pathlib import Path
import shutil
from typing import (
    Callable,
    Dict,
    Iterable,
    Iterator,
    List,
    Mapping,
    Any,
=======
from pathlib import Path
from typing import (
    IO,
    Any,
    Callable,
    Iterable,
    List,
    Mapping,
>>>>>>> dbc0bcf4
    Optional,
    Set,
    Tuple,
    TypeVar,
<<<<<<< HEAD
    Union,
    IO,
)
import warnings
import itertools
import io
import multiprocessing

import anytree  # type: ignore
import matplotlib
=======
)

import anytree  # type: ignore
import matplotlib

>>>>>>> dbc0bcf4
matplotlib.use("Agg")
import matplotlib.pyplot as plt
import networkx as nx  # type: ignore
import numpy as np
<<<<<<< HEAD
import pygraphviz  # type: ignore
=======
>>>>>>> dbc0bcf4
import pandas as pd  # type: ignore
import pygraphviz  # type: ignore
from pandas.api.types import union_categoricals  # type: ignore
from typing_extensions import Protocol


def normalize_cats(
    dfs: List[pd.DataFrame],
    columns: Optional[List[str]] = None,
    include_indices: bool = True,
) -> List[pd.DataFrame]:
    """Normalize the categorical columns to the same dtype.

    dfs should be a list of dataframes with the same columns.

    Primarily useful before pd.concat(...)

    """
    if not dfs:
        return dfs

    if columns is None:
        if include_indices:
            # peel of indices into columns so that I can mutate them
            indices = [df.index for df in dfs]
            dfs = [df.reset_index() for df in dfs]
        columns2 = [
            column
            for column, dtype in dfs[0].dtypes.iteritems()
            if isinstance(dtype, pd.CategoricalDtype)
        ]
    else:
        columns2 = columns

    columns_union_cat = {
        column: union_categoricals(
            [df[column] for df in dfs], ignore_order=True, sort_categories=True
        ).as_ordered()
        for column in columns2
    }

    dfs = [
        df.assign(
            **{
                column: pd.Categorical(df[column], categories=union_cat.categories)
                for column, union_cat in columns_union_cat.items()
            }
        )
        for df in dfs
    ]

    if columns is None and include_indices:
        dfs = [
            df.reset_index(drop=True).set_index(index)
            for df, index in zip(dfs, indices)
        ]

    return dfs


def command_exists(command: str) -> bool:
    """Test if `command` is found on the path."""
    return (
        subprocess.run(["which", command], check=False, capture_output=True).returncode
        == 0
    )


_T = TypeVar("_T")


def flatten(its: Iterable[Iterable[_T]]) -> Iterable[_T]:
    """Flatten an iterable of iterables to just iterable"""
    return itertools.chain.from_iterable(its)


def compose_all(fns: Iterable[Callable[[_T], _T]]) -> Callable[[_T], _T]:
    """Compose all functions; the output of one is input to next."""

    def ret(elem: _T) -> _T:
        for fn in fns:
            elem = fn(elem)
        return elem

    return ret


_C = TypeVar("_C", bound="Comparable")


class Comparable(Protocol):
    """Analog of java.lang.Comparable"""

    # pylint: disable=missing-function-docstring

    @abc.abstractmethod
    def __eq__(self, other: Any) -> bool:
        ...

    @abc.abstractmethod
    def __lt__(self: _C, other: _C) -> bool:
        ...

    @abc.abstractmethod
    def __gt__(self: _C, other: _C) -> bool:
        ...

    @abc.abstractmethod
    def __le__(self: _C, other: _C) -> bool:
        ...

    @abc.abstractmethod
    def __ge__(self: _C, other: _C) -> bool:
        ...


def clip(elem: _C, lower: _C, upper: _C) -> _C:
    """Returns an element between lower and upper.

    Analog of numpy.clip for scalars.

    """
    if elem <= lower:
        return lower
    elif elem >= upper:
        return upper
    else:
        return elem


def sort_and_set_index(
    df: pd.DataFrame, columns: List[str], verify_integrity: bool = False
) -> pd.DataFrame:
    """Sets columns as a uniuqe, sorted index.

    Can use with df.pipe

    """
    return (
        df.sort_values(columns, inplace=False)
        .set_index(columns, verify_integrity=verify_integrity)
        .sort_index(inplace=False)
    )


def to_categories(df: pd.DataFrame, columns: List[str]) -> pd.DataFrame:
    """Converts columns of df to categories.

    Can use with df.pipe.

    """
    return df.assign(**{column: df[column].astype("category") for column in columns})


def set_index_with_uniquifier(
    df: pd.DataFrame, columns: List[str], uniquifier_column: str
) -> pd.DataFrame:
    """Genreates uniqueifier_column and sets columns + [uniquifier_column] as a unique, sorted index.

    Can use with df.pipe.

    """
    return (
        df.sort_values(columns, kind="mergesort")
        .set_index(columns)
        .assign(**{uniquifier_column: 0})
        .assign(
            **{
                uniquifier_column: lambda df: (
                    df[uniquifier_column]
                    .groupby(by=range(len(columns)))
                    .transform(lambda series: range(len(series)))
                )
            }
        )
        .set_index(uniquifier_column, append=True)
        .sort_index(inplace=False)
    )

<<<<<<< HEAD
def summary_stats(data: np.array, digits: int = 1, percentiles: List[float] = [25, 75, 90, 95]) -> str:
=======

def summary_stats(
    data: np.array, digits: int = 1, percentiles: List[float] = [25, 75, 90, 95]
) -> str:
>>>>>>> dbc0bcf4
    percentiles_str = " " + " ".join(
        f"[{percentile}%]={np.percentile(data, percentile):,.{digits}f}"
        for percentile in percentiles
    )
    with np.errstate(invalid="ignore"):
        return f"{data.mean():,.{digits}f} +/- {data.std():,.{digits}f} ({data.std() / data.mean() * 100:.0f}%) med={np.median(data):,.{digits}f} count={len(data)}{percentiles_str}"

<<<<<<< HEAD
def right_pad(text: str, length: int) -> str:
    return text + " " * max(0, length - len(text))

Key = TypeVar("Key")
Val = TypeVar("Val")
def dict_concat(dicts: Iterable[Mapping[Key, Val]]) -> Mapping[Key, Val]:
    return {
        key: val
        for dict in dicts
        for key, val in dict.items()
    }
=======

def right_pad(text: str, length: int) -> str:
    return text + " " * max(0, length - len(text))


Key = TypeVar("Key")
Val = TypeVar("Val")


def dict_concat(dicts: Iterable[Mapping[Key, Val]]) -> Mapping[Key, Val]:
    return {key: val for dict in dicts for key, val in dict.items()}

>>>>>>> dbc0bcf4

def write_dir(content_map: Mapping[Path, Any]) -> None:
    for path, content in content_map.items():
        path.parent.mkdir(parents=True, exist_ok=True)
        if path.exists():
            print("deleting", path)
            if path.is_dir():
                shutil.rmtree(path)
            else:
                path.unlink()
        if isinstance(content, str):
            print("writing", path)
            path.write_text(content)
        elif isinstance(content, bytes):
            print("writing", path)
            path.write_bytes(content)
        elif isinstance(content, dict):
            write_dir({path / key: subcontent for key, subcontent in content.items()})
        else:
            raise TypeError(type(content))

<<<<<<< HEAD
def histogram(
        ys: np.array,
        xlabel: str,
        title: str,
        bins: int = 50,
        cloud: bool = True,
        logy: bool = True,
        grid: bool = False,
=======

def histogram(
    ys: np.array,
    xlabel: str,
    title: str,
    bins: int = 50,
    cloud: bool = True,
    logy: bool = True,
    grid: bool = False,
>>>>>>> dbc0bcf4
) -> bytes:
    fake_file = io.BytesIO()
    fig = plt.figure()
    ax = fig.add_subplot(1, 1, 1)
<<<<<<< HEAD
    ax.hist(ys, bins=bins, align='mid')
    if cloud:
        ax.plot(ys, np.random.randn(*ys.shape) * (ax.get_ylim()[1] * 0.2) + (ax.get_ylim()[1] * 0.5) * np.ones(ys.shape), linestyle='', marker='.', ms=1)
=======
    ax.hist(ys, bins=bins, align="mid")
    if cloud:
        ax.plot(
            ys,
            np.random.randn(*ys.shape) * (ax.get_ylim()[1] * 0.2)
            + (ax.get_ylim()[1] * 0.5) * np.ones(ys.shape),
            linestyle="",
            marker=".",
            ms=1,
        )
>>>>>>> dbc0bcf4
    ax.set_title(title)
    ax.set_xlabel(xlabel)
    ax.set_ylabel("Occurrences (count)")
    if grid:
        ax.grid(True, which="major", axis="both")
    if logy:
        ax.set_yscale("log")
    fig.savefig(fake_file)
    plt.close(fig)
    return fake_file.getvalue()

<<<<<<< HEAD
def timeseries(
        ts: np.array,
        ys: np.array,
        title: str,
        ylabel: str,
        series_label: Optional[str] = None,
        grid: bool = False,
=======

def timeseries(
    ts: np.array,
    ys: np.array,
    title: str,
    ylabel: str,
    series_label: Optional[str] = None,
    grid: bool = False,
>>>>>>> dbc0bcf4
) -> bytes:
    fake_file = io.BytesIO()
    fig = plt.figure()
    ax = fig.add_subplot(1, 1, 1)
    ax.set_title(title)
    ax.set_xlabel("Time since start (sec)")
    if grid:
        ax.grid(True, which="major", axis="both")
    if len(ts) == len(ys) + 1:
        ts = ts[:-1]
    if len(ts) == len(ys) - 1:
        ys = ys[:-1]
    ax.plot((ts - ts[0]) / 1e9, ys, label=series_label)
    fig.savefig(fake_file)
    plt.close(fig)
    return fake_file.getvalue()

<<<<<<< HEAD
# TODO: replace with toolz
A = TypeVar("A")
B = TypeVar("B")
def second(pair: Tuple[A, B]) -> B:
    return pair[1]

=======

# TODO: replace with toolz
A = TypeVar("A")
B = TypeVar("B")


def second(pair: Tuple[A, B]) -> B:
    return pair[1]


>>>>>>> dbc0bcf4
T = TypeVar("T")


def chunker(it: Iterable[T], size: int) -> Iterable[List[T]]:
    """chunk input into size or less chunks
<<<<<<< HEAD
shamelessly swiped from Lib/multiprocessing.py:Pool._get_task"""
=======
    shamelessly swiped from Lib/multiprocessing.py:Pool._get_task"""
>>>>>>> dbc0bcf4
    it = iter(it)
    while True:
        x = list(itertools.islice(it, size))
        if not x:
            return
        yield x

<<<<<<< HEAD
=======

>>>>>>> dbc0bcf4
# import tracemalloc
# tracemalloc.start(25)

biggest_offenders = []

<<<<<<< HEAD
=======

>>>>>>> dbc0bcf4
def track_memory_usage():
    def decorator(function):
        def inner_function(*args, **kwargs):
            snapshot1 = tracemalloc.take_snapshot()
            ret = function(*args, **kwargs)
            snapshot2 = tracemalloc.take_snapshot()
<<<<<<< HEAD
            diffs = snapshot2.compare_to(snapshot1, 'lineno')
=======
            diffs = snapshot2.compare_to(snapshot1, "lineno")
>>>>>>> dbc0bcf4
            print(str(function))
            for stat in diffs[:10]:
                print("%s memory blocks: %.1f KiB" % (stat.count, stat.size / 1024))
                for line in stat.traceback.format():
                    print(line)
            return ret
<<<<<<< HEAD
        return inner_function
    return decorator

def omit(dct: Mapping[Key, Val], keys: Set[Key]) -> Mapping[Key, Val]:
    return {key: val for key, val in dct.items() if key not in keys}

=======

        return inner_function

    return decorator


def omit(dct: Mapping[Key, Val], keys: Set[Key]) -> Mapping[Key, Val]:
    return {key: val for key, val in dct.items() if key not in keys}


>>>>>>> dbc0bcf4
def undefault_dict(dct):
    if isinstance(dct, (dict, collections.defaultdict)):
        return dict((key, undefault_dict(val)) for key, val in dct.items())
    else:
        return dct

<<<<<<< HEAD
def capture_file(thunk: Callable[IO[bytes], None]) -> bytes:
=======

def capture_file(thunk: Callable[[IO[bytes]], None]) -> bytes:
>>>>>>> dbc0bcf4
    fake_file = io.BytesIO()
    thunk(fake_file)
    return fake_file.getvalue()<|MERGE_RESOLUTION|>--- conflicted
+++ resolved
@@ -11,23 +11,6 @@
 import itertools
 import shutil
 import subprocess
-<<<<<<< HEAD
-from typing import Any, Callable, Iterable, List, Optional, TypeVar
-import collections
-import random
-import contextlib
-from enum import Enum
-from pathlib import Path
-import shutil
-from typing import (
-    Callable,
-    Dict,
-    Iterable,
-    Iterator,
-    List,
-    Mapping,
-    Any,
-=======
 from pathlib import Path
 from typing import (
     IO,
@@ -36,37 +19,19 @@
     Iterable,
     List,
     Mapping,
->>>>>>> dbc0bcf4
     Optional,
     Set,
     Tuple,
     TypeVar,
-<<<<<<< HEAD
-    Union,
-    IO,
 )
-import warnings
-import itertools
-import io
-import multiprocessing
 
 import anytree  # type: ignore
 import matplotlib
-=======
-)
-
-import anytree  # type: ignore
-import matplotlib
-
->>>>>>> dbc0bcf4
+
 matplotlib.use("Agg")
 import matplotlib.pyplot as plt
 import networkx as nx  # type: ignore
 import numpy as np
-<<<<<<< HEAD
-import pygraphviz  # type: ignore
-=======
->>>>>>> dbc0bcf4
 import pandas as pd  # type: ignore
 import pygraphviz  # type: ignore
 from pandas.api.types import union_categoricals  # type: ignore
@@ -246,14 +211,10 @@
         .sort_index(inplace=False)
     )
 
-<<<<<<< HEAD
-def summary_stats(data: np.array, digits: int = 1, percentiles: List[float] = [25, 75, 90, 95]) -> str:
-=======
 
 def summary_stats(
     data: np.array, digits: int = 1, percentiles: List[float] = [25, 75, 90, 95]
 ) -> str:
->>>>>>> dbc0bcf4
     percentiles_str = " " + " ".join(
         f"[{percentile}%]={np.percentile(data, percentile):,.{digits}f}"
         for percentile in percentiles
@@ -261,32 +222,18 @@
     with np.errstate(invalid="ignore"):
         return f"{data.mean():,.{digits}f} +/- {data.std():,.{digits}f} ({data.std() / data.mean() * 100:.0f}%) med={np.median(data):,.{digits}f} count={len(data)}{percentiles_str}"
 
-<<<<<<< HEAD
+
 def right_pad(text: str, length: int) -> str:
     return text + " " * max(0, length - len(text))
 
+
 Key = TypeVar("Key")
 Val = TypeVar("Val")
-def dict_concat(dicts: Iterable[Mapping[Key, Val]]) -> Mapping[Key, Val]:
-    return {
-        key: val
-        for dict in dicts
-        for key, val in dict.items()
-    }
-=======
-
-def right_pad(text: str, length: int) -> str:
-    return text + " " * max(0, length - len(text))
-
-
-Key = TypeVar("Key")
-Val = TypeVar("Val")
 
 
 def dict_concat(dicts: Iterable[Mapping[Key, Val]]) -> Mapping[Key, Val]:
     return {key: val for dict in dicts for key, val in dict.items()}
 
->>>>>>> dbc0bcf4
 
 def write_dir(content_map: Mapping[Path, Any]) -> None:
     for path, content in content_map.items():
@@ -308,16 +255,6 @@
         else:
             raise TypeError(type(content))
 
-<<<<<<< HEAD
-def histogram(
-        ys: np.array,
-        xlabel: str,
-        title: str,
-        bins: int = 50,
-        cloud: bool = True,
-        logy: bool = True,
-        grid: bool = False,
-=======
 
 def histogram(
     ys: np.array,
@@ -327,16 +264,10 @@
     cloud: bool = True,
     logy: bool = True,
     grid: bool = False,
->>>>>>> dbc0bcf4
 ) -> bytes:
     fake_file = io.BytesIO()
     fig = plt.figure()
     ax = fig.add_subplot(1, 1, 1)
-<<<<<<< HEAD
-    ax.hist(ys, bins=bins, align='mid')
-    if cloud:
-        ax.plot(ys, np.random.randn(*ys.shape) * (ax.get_ylim()[1] * 0.2) + (ax.get_ylim()[1] * 0.5) * np.ones(ys.shape), linestyle='', marker='.', ms=1)
-=======
     ax.hist(ys, bins=bins, align="mid")
     if cloud:
         ax.plot(
@@ -347,7 +278,6 @@
             marker=".",
             ms=1,
         )
->>>>>>> dbc0bcf4
     ax.set_title(title)
     ax.set_xlabel(xlabel)
     ax.set_ylabel("Occurrences (count)")
@@ -359,15 +289,6 @@
     plt.close(fig)
     return fake_file.getvalue()
 
-<<<<<<< HEAD
-def timeseries(
-        ts: np.array,
-        ys: np.array,
-        title: str,
-        ylabel: str,
-        series_label: Optional[str] = None,
-        grid: bool = False,
-=======
 
 def timeseries(
     ts: np.array,
@@ -376,7 +297,6 @@
     ylabel: str,
     series_label: Optional[str] = None,
     grid: bool = False,
->>>>>>> dbc0bcf4
 ) -> bytes:
     fake_file = io.BytesIO()
     fig = plt.figure()
@@ -394,35 +314,22 @@
     plt.close(fig)
     return fake_file.getvalue()
 
-<<<<<<< HEAD
+
 # TODO: replace with toolz
 A = TypeVar("A")
 B = TypeVar("B")
+
+
 def second(pair: Tuple[A, B]) -> B:
     return pair[1]
 
-=======
-
-# TODO: replace with toolz
-A = TypeVar("A")
-B = TypeVar("B")
-
-
-def second(pair: Tuple[A, B]) -> B:
-    return pair[1]
-
-
->>>>>>> dbc0bcf4
+
 T = TypeVar("T")
 
 
 def chunker(it: Iterable[T], size: int) -> Iterable[List[T]]:
     """chunk input into size or less chunks
-<<<<<<< HEAD
-shamelessly swiped from Lib/multiprocessing.py:Pool._get_task"""
-=======
     shamelessly swiped from Lib/multiprocessing.py:Pool._get_task"""
->>>>>>> dbc0bcf4
     it = iter(it)
     while True:
         x = list(itertools.islice(it, size))
@@ -430,67 +337,44 @@
             return
         yield x
 
-<<<<<<< HEAD
-=======
-
->>>>>>> dbc0bcf4
+
 # import tracemalloc
 # tracemalloc.start(25)
 
 biggest_offenders = []
 
-<<<<<<< HEAD
-=======
-
->>>>>>> dbc0bcf4
+
 def track_memory_usage():
     def decorator(function):
         def inner_function(*args, **kwargs):
             snapshot1 = tracemalloc.take_snapshot()
             ret = function(*args, **kwargs)
             snapshot2 = tracemalloc.take_snapshot()
-<<<<<<< HEAD
-            diffs = snapshot2.compare_to(snapshot1, 'lineno')
-=======
             diffs = snapshot2.compare_to(snapshot1, "lineno")
->>>>>>> dbc0bcf4
             print(str(function))
             for stat in diffs[:10]:
                 print("%s memory blocks: %.1f KiB" % (stat.count, stat.size / 1024))
                 for line in stat.traceback.format():
                     print(line)
             return ret
-<<<<<<< HEAD
+
         return inner_function
+
     return decorator
+
 
 def omit(dct: Mapping[Key, Val], keys: Set[Key]) -> Mapping[Key, Val]:
     return {key: val for key, val in dct.items() if key not in keys}
 
-=======
-
-        return inner_function
-
-    return decorator
-
-
-def omit(dct: Mapping[Key, Val], keys: Set[Key]) -> Mapping[Key, Val]:
-    return {key: val for key, val in dct.items() if key not in keys}
-
-
->>>>>>> dbc0bcf4
+
 def undefault_dict(dct):
     if isinstance(dct, (dict, collections.defaultdict)):
         return dict((key, undefault_dict(val)) for key, val in dct.items())
     else:
         return dct
 
-<<<<<<< HEAD
-def capture_file(thunk: Callable[IO[bytes], None]) -> bytes:
-=======
 
 def capture_file(thunk: Callable[[IO[bytes]], None]) -> bytes:
->>>>>>> dbc0bcf4
     fake_file = io.BytesIO()
     thunk(fake_file)
     return fake_file.getvalue()