--- conflicted
+++ resolved
@@ -3,41 +3,22 @@
 This module should only call out to the highest-level of functions
 defined in other modules.  """
 
-import contextlib
 import shlex
 import subprocess
 import sys
 from pathlib import Path
-import shutil
 from typing import List, Union
 
-import dask.bag
 import typer
-import charmonium.time_block as ch_time_block
-
-<<<<<<< HEAD
-from illixr.analysis.analyze_trials2 import analyze_trials
-from illixr.analysis.analyze_trials3 import analyze_trials3
+
 from illixr.analysis.util import command_exists
-import dask
-import webbrowser
-=======
-from illixr.analysis.util import command_exists
->>>>>>> dbc0bcf4
 
 app = typer.Typer()
 
-import multiprocessing
-
 # See https://clig.dev/ for guidelines
 @app.command()
-<<<<<<< HEAD
-def main(
-    metrics_dir: Path,
-=======
 def analyze_trials(
     dir_of_metrics_dirs: Path,
->>>>>>> dbc0bcf4
     chunk_size: int = typer.Option(10, "--chunk-size"),
     verify: bool = typer.Option(
         False, "--verify", help="Preform extra checks on the data"
@@ -45,28 +26,6 @@
     extra_metrics: List[Path] = typer.Option([], "--also"),
 ) -> None:
     """Runs every analysis on every trial."""
-<<<<<<< HEAD
-
-    import dask.multiprocessing
-    dask.config.set(scheduler='processes')  # overwrite default with multiprocessing scheduler
-    # dask.config.set({"distributed.worker.daemon": False})
-    # client = dask.distributed.Client(
-    #     address=dask.distributed.LocalCluster(
-    #         n_workers=min(multiprocessing.cpu_count(), 20),
-    #     ),
-    # )
-    # print(client.dashboard_link)
-    # webbrowser.open(client.dashboard_link)
-    candidates = [
-        path
-        for path in list(metrics_dir.iterdir()) + extra_metrics
-        if path.is_dir() and (path / "log").exists()
-    ]
-    # trials = analyze_trials(candidates, metrics_dir, chunk_size)
-    analyze_trials3(candidates, metrics_dir, chunk_size)
-    # client.shutdown()
-=======
->>>>>>> dbc0bcf4
 
     import dask.multiprocessing
 
