"""Functions which are **independent** of ILLIXR.

It is suitable for importing into another project.

Ideally, every ILLIXR-specific function calls ILLIXR-independent
functions with ILLIXR-specific information."""

import abc
import itertools
import subprocess
from typing import Any, Callable, Iterable, List, Optional, TypeVar

import pandas as pd  # type: ignore
from pandas.api.types import union_categoricals  # type: ignore
from typing_extensions import Protocol


def normalize_cats(
    dfs: List[pd.DataFrame],
    columns: Optional[List[str]] = None,
    include_indices: bool = True,
) -> List[pd.DataFrame]:
    """Normalize the categorical columns to the same dtype.

    dfs should be a list of dataframes with the same columns.

    Primarily useful before pd.concat(...)

    """
    if not dfs:
        return dfs

    if columns is None:
        if include_indices:
            # peel of indices into columns so that I can mutate them
            indices = [df.index for df in dfs]
            dfs = [df.reset_index() for df in dfs]
        columns2 = [
            column
            for column, dtype in dfs[0].dtypes.iteritems()
            if isinstance(dtype, pd.CategoricalDtype)
        ]
    else:
        columns2 = columns

    columns_union_cat = {
        column: union_categoricals(
            [df[column] for df in dfs], ignore_order=True, sort_categories=True
        ).as_ordered()
        for column in columns2
    }

    dfs = [
        df.assign(
            **{
                column: pd.Categorical(df[column], categories=union_cat.categories)
                for column, union_cat in columns_union_cat.items()
            }
        )
        for df in dfs
    ]

    if columns is None and include_indices:
        dfs = [
            df.reset_index(drop=True).set_index(index)
            for df, index in zip(dfs, indices)
        ]

    return dfs


def command_exists(command: str) -> bool:
    """Test if `command` is found on the path."""
    return (
        subprocess.run(["which", command], check=False, capture_output=True).returncode
        == 0
    )


_T = TypeVar("_T")


def flatten(its: Iterable[Iterable[_T]]) -> Iterable[_T]:
    """Flatten an iterable of iterables to just iterable"""
    return itertools.chain.from_iterable(its)


def compose_all(fns: Iterable[Callable[[_T], _T]]) -> Callable[[_T], _T]:
<<<<<<< HEAD
    """Compose all functions; the output of one is input to next."""

=======
>>>>>>> 16bd69ca
    def ret(elem: _T) -> _T:
        for fn in fns:
            elem = fn(elem)
        return elem

    return ret


_C = TypeVar("_C", bound="Comparable")


class Comparable(Protocol):
    """Analog of java.lang.Comparable"""

    # pylint: disable=missing-function-docstring

    @abc.abstractmethod
    def __eq__(self, other: Any) -> bool:
        ...

    @abc.abstractmethod
    def __lt__(self: _C, other: _C) -> bool:
        ...

    @abc.abstractmethod
    def __gt__(self: _C, other: _C) -> bool:
        ...

    @abc.abstractmethod
    def __le__(self: _C, other: _C) -> bool:
        ...

    @abc.abstractmethod
    def __ge__(self: _C, other: _C) -> bool:
        ...


def clip(elem: _C, lower: _C, upper: _C) -> _C:
    """Returns an element between lower and upper.

    Analog of numpy.clip for scalars.

    """
    if elem <= lower:
        return lower
    elif elem >= upper:
        return upper
    else:
        return elem


def sort_and_set_index(
    df: pd.DataFrame, columns: List[str], verify_integrity: bool = False
) -> pd.DataFrame:
    """Sets columns as a uniuqe, sorted index.

    Can use with df.pipe

    """
    return (
        df.sort_values(columns, inplace=False)
        .set_index(columns, verify_integrity=verify_integrity)
        .sort_index(inplace=False)
    )


def to_categories(df: pd.DataFrame, columns: List[str]) -> pd.DataFrame:
    """Converts columns of df to categories.

    Can use with df.pipe.

    """
    return df.assign(**{column: df[column].astype("category") for column in columns})


def set_index_with_uniquifier(
    df: pd.DataFrame, columns: List[str], uniquifier_column: str
) -> pd.DataFrame:
    """Genreates uniqueifier_column and sets columns + [uniquifier_column] as a unique, sorted index.

    Can use with df.pipe.

    """
    return (
        df.sort_values(columns, kind="mergesort")
        .set_index(columns)
        .assign(**{uniquifier_column: 0})
        .assign(
            **{
                uniquifier_column: lambda df: (
                    df[uniquifier_column]
                    .groupby(by=range(len(columns)))
                    .transform(lambda series: range(len(series)))
                )
            }
        )
        .set_index(uniquifier_column, append=True)
        .sort_index(inplace=False)
    )<|MERGE_RESOLUTION|>--- conflicted
+++ resolved
@@ -86,11 +86,7 @@
 
 
 def compose_all(fns: Iterable[Callable[[_T], _T]]) -> Callable[[_T], _T]:
-<<<<<<< HEAD
     """Compose all functions; the output of one is input to next."""
-
-=======
->>>>>>> 16bd69ca
     def ret(elem: _T) -> _T:
         for fn in fns:
             elem = fn(elem)
